import websockets
import asyncio
import threading
import queue
import discord
from discord import app_commands
from discord.ext import commands
import json
import os
import aioconsole
import sys
import aiohttp
import re
import signal
import time
from datetime import datetime, timezone
import re

# Nickname storage file
NICKNAME_FILE = '/app/data/nicknames.json'
# Color storage file
COLOR_FILE = '/app/data/colors.json'
# Character/Pose storage file
CHARACTER_FILE = '/app/data/characters.json'

# Predefined color options for easy access
PRESET_COLORS = {
    'red': 'F77337',
    'green': '00F61C', 
    'blue': '6BC7F6',
    'purple': '9B59B6',
    'orange': 'FF9500',
    'yellow': 'F1C40F',
    'pink': 'E91E63',
    'cyan': '1ABC9C',
    'lime': '8BC34A',
    'magenta': 'E74C3C',
    'gold': 'FFD700',
    'silver': 'C0C0C0'
}

# Predefined textbox/chatbox appearance options
PRESET_TEXTBOXES = {
    'aa-trilogy': '1',
    'aa-apollo': '2', 
    'aa-classic': '0',
    'aa-ds': '4',
    'fallout-nv': 'cf2f70cf-0054-4b29-976d-1dcbad0b3fda',
    'fallout-3': '2ee23fd4-ca52-4092-a83d-3907efab5a6e',
    'dq8': '7c62da82-88cd-47a2-823a-13828d48863a',
    'dq7': '7c3da016-0849-447c-8fc1-43c34ff1d348',
    'dq5': 'f11d06f2-0252-4387-aa7c-b6e0f01d5c9e',
    'lobotomy': '5d92666c-0f6a-495b-8105-1aa3097a9f58',
    'katawa': '189ecc5d-f84b-4c47-a309-12047b96b121',
    'umineko': '9bf4b29c-9ede-419d-945e-a62eaef35b39',
    'blue-archive': 'f4b2811d-9c67-496b-a962-e69a5173a408'
}

def load_nicknames():
    if os.path.exists(NICKNAME_FILE):
        try:
            with open(NICKNAME_FILE, 'r') as f:
                return json.load(f)
        except Exception as e:
            print(f"❌ Error loading nicknames: {e}")
            return {}
    return {}

def save_nicknames(nicknames):
    try:
        with open(NICKNAME_FILE, 'w') as f:
            json.dump(nicknames, f, indent=2)
    except Exception as e:
        print(f"❌ Error saving nicknames: {e}")

def load_colors():
    if os.path.exists(COLOR_FILE):
        try:
            with open(COLOR_FILE, 'r') as f:
                return json.load(f)
        except Exception as e:
            print(f"❌ Error loading colors: {e}")
            return {}
    return {}

def save_colors(colors):
    try:
        with open(COLOR_FILE, 'w') as f:
            json.dump(colors, f, indent=2)
    except Exception as e:
        print(f"❌ Error saving colors: {e}")

def load_characters():
    if os.path.exists(CHARACTER_FILE):
        try:
            with open(CHARACTER_FILE, 'r') as f:
                return json.load(f)
        except Exception as e:
            print(f"❌ Error loading characters: {e}")
            return {}
    return {}

def save_characters(characters):
    try:
        with open(CHARACTER_FILE, 'w') as f:
            json.dump(characters, f, indent=2)
    except Exception as e:
        print(f"❌ Error saving characters: {e}")

class Config:
    def __init__(self, config_file='/app/data/config.json'):
        self.config_file = config_file
        self.load_config()
    
    def load_config(self):
        """Load configuration from JSON file and override with environment variables"""
        if not os.path.exists(self.config_file):
            self.create_default_config()
        try:
            with open(self.config_file, 'r') as f:
                self.data = json.load(f)
        except Exception as e:
            print(f"❌ Error loading config: {e}")
            print("Creating default config...")
            self.create_default_config()
        
        # Override with environment variables if they exist
        self.apply_env_overrides()
    
    def apply_env_overrides(self):
        """Apply environment variable overrides to configuration"""
        # Initialize sections if they don't exist
        if 'discord' not in self.data:
            self.data['discord'] = {}
        if 'objection' not in self.data:
            self.data['objection'] = {}
        if 'settings' not in self.data:
            self.data['settings'] = {}
        
        # Discord settings (sensitive and deployment-specific)
        if os.getenv('DISCORD_TOKEN'):
            self.data['discord']['token'] = os.getenv('DISCORD_TOKEN')
            print("🔐 Discord token loaded from environment variable")
        if os.getenv('DISCORD_CHANNEL_ID'):
            try:
                self.data['discord']['channel_id'] = int(os.getenv('DISCORD_CHANNEL_ID'))
                print("🔐 Discord channel ID loaded from environment variable")
            except ValueError:
                print(f"❌ Invalid DISCORD_CHANNEL_ID environment variable")
        if os.getenv('DISCORD_GUILD_ID'):
            try:
                self.data['discord']['guild_id'] = int(os.getenv('DISCORD_GUILD_ID'))
                print("🔐 Discord guild ID loaded from environment variable")
            except ValueError:
                print(f"❌ Invalid DISCORD_GUILD_ID environment variable")
        
        # Objection.lol settings
        if os.getenv('ROOM_ID'):
            self.data['objection']['room_id'] = os.getenv('ROOM_ID')
            print("🌍 Room ID loaded from environment variable")
        if os.getenv('BOT_USERNAME'):
            self.data['objection']['bot_username'] = os.getenv('BOT_USERNAME')
            print("🌍 Bot username loaded from environment variable")
        
        # Bot settings
        if os.getenv('CHARACTER_ID'):
            try:
                self.data['settings']['character_id'] = int(os.getenv('CHARACTER_ID'))
                print("🌍 Character ID loaded from environment variable")
            except ValueError:
                print(f"❌ Invalid CHARACTER_ID environment variable")
        if os.getenv('POSE_ID'):
            try:
                self.data['settings']['pose_id'] = int(os.getenv('POSE_ID'))
                print("🌍 Pose ID loaded from environment variable")
            except ValueError:
                print(f"❌ Invalid POSE_ID environment variable")
        if os.getenv('MAX_MESSAGES'):
            try:
                self.data['settings']['max_messages'] = int(os.getenv('MAX_MESSAGES'))
                print("🌍 Max messages loaded from environment variable")
            except ValueError:
                print(f"❌ Invalid MAX_MESSAGES environment variable")
        if os.getenv('DELETE_COMMANDS'):
            delete_commands_str = os.getenv('DELETE_COMMANDS').lower()
            self.data['settings']['delete_commands'] = delete_commands_str in ('true', '1', 'yes', 'on')
            print(f"🌍 Delete commands loaded from environment variable: {self.data['settings']['delete_commands']}")
        if os.getenv('SHOW_JOIN_LEAVE'):
            show_join_leave_str = os.getenv('SHOW_JOIN_LEAVE').lower()
            self.data['settings']['show_join_leave'] = show_join_leave_str in ('true', '1', 'yes', 'on')
            print(f"🌍 Show join/leave loaded from environment variable: {self.data['settings']['show_join_leave']}")
        if os.getenv('VERBOSE'):
            verbose_str = os.getenv('VERBOSE').lower()
            self.data['settings']['verbose'] = verbose_str in ('true', '1', 'yes', 'on')
            print(f"🌍 Verbose logging loaded from environment variable: {self.data['settings']['verbose']}")
        
        print("🌍 Environment variable overrides applied")
    def create_default_config(self):
        """Create a default configuration file"""
        default_config = {
            "objection": {
                "room_id": "mm6e7z",
                "bot_username": "CourtBot"
            },
            "settings": {
                "mode": "bridge_only",
                "ignore_patterns": ["[System]", "[Bot]"],
                "character_id": 408757,
                "pose_id": 4998989,
                "max_messages": 50,
                "delete_commands": True,
                "show_join_leave": True,
                "verbose": False
            }
        }
        
        # Ensure the directory exists
        os.makedirs(os.path.dirname(self.config_file), exist_ok=True)
        
        with open(self.config_file, 'w') as f:
            json.dump(default_config, f, indent=2)
        self.data = default_config
        print(f"📝 Created default config file: {self.config_file}")
        print("Discord settings will be loaded from environment variables.")
    def get(self, section, key=None):
        """Get configuration value"""
        if key is None:
            return self.data.get(section, {})
        return self.data.get(section, {}).get(key)
    def validate(self):
        """Validate configuration"""
        errors = []
        
        # Check Discord settings (should come from environment variables)
        discord_config = self.get('discord')
        if not discord_config.get('token'):
            errors.append("Discord token not configured (check DISCORD_TOKEN environment variable)")
        if not isinstance(discord_config.get('channel_id'), int):
            errors.append("Discord channel ID must be a number (check DISCORD_CHANNEL_ID environment variable)")
        if not isinstance(discord_config.get('guild_id'), int):
            errors.append("Discord guild ID must be a number (check DISCORD_GUILD_ID environment variable)")
        
        # Check objection.lol settings
        if not self.get('objection', 'room_id'):
            errors.append("Objection.lol room ID not configured")
        
        return errors

# Global logging configuration
VERBOSE_MODE = True

def log_verbose(message):
    """Log message only if verbose mode is enabled"""
    if VERBOSE_MODE:
        print(message)

def log_message(source, username, message):
    """Log a message in simple format for non-verbose mode"""
    if VERBOSE_MODE:
        # In verbose mode, this is handled by existing logs
        pass
    else:
        # Simple format: (Source) Username: message
        print(f"({source}) {username}: {message}")

class DiscordCourtBot(discord.Client):
    async def fetch_music_url(self, bgm_id):
        """Fetch the actual external URL for a BGM ID from objection.lol's API"""
        try:
            # Use the correct API endpoint discovered from testing
            api_url = f"https://objection.lol/api/assets/music/{bgm_id}"
            
            async with aiohttp.ClientSession() as session:
                async with session.get(api_url) as response:
                    if response.status == 200:
                        music_data = await response.json()
                        # Extract the external URL and music name from the response
                        external_url = music_data.get('url')
                        music_name = music_data.get('name', 'Unknown Track')
                        volume = music_data.get('volume', 100)
                        
                        if external_url:
                            # Handle relative URLs by converting them to full objection.lol URLs
                            if external_url.startswith('/'):
                                external_url = f"https://objection.lol{external_url}"
                            
                            print(f"🎵 Found music for BGM {bgm_id}: '{music_name}' -> {external_url}")
                            return {
                                'url': external_url,
                                'name': music_name,
                                'volume': volume,
                                'id': bgm_id
                            }
                        else:
                            print(f"❌ No URL found in BGM data for ID {bgm_id}")
                            return None
                    elif response.status == 404:
                        print(f"❌ BGM ID {bgm_id} not found")
                        return None
                    else:
                        print(f"❌ Failed to fetch BGM data for ID {bgm_id} (status: {response.status})")
                        return None
        except Exception as e:
            print(f"❌ Error fetching music URL for ID {bgm_id}: {e}")
            return None

    def extract_bgm_commands(self, text):
        """Extract BGM IDs from text containing [#bgm123456] commands"""
        bgm_pattern = r'\[#bgm(\d+)\]'
        matches = re.findall(bgm_pattern, text)
        return matches

    async def fetch_sfx_url(self, sfx_id):
        """Fetch the actual external URL for a SFX ID from objection.lol's API"""
        try:
            # Use the sound effect API endpoint
            api_url = f"https://objection.lol/api/assets/sound/{sfx_id}"
            
            async with aiohttp.ClientSession() as session:
                async with session.get(api_url) as response:
                    if response.status == 200:
                        sfx_data = await response.json()
                        # Extract the external URL and sound name from the response
                        external_url = sfx_data.get('url')
                        sfx_name = sfx_data.get('name', 'Unknown Sound')
                        volume = sfx_data.get('volume', 100)
                        
                        if external_url:
                            # Handle relative URLs by converting them to full objection.lol URLs
                            if external_url.startswith('/'):
                                external_url = f"https://objection.lol{external_url}"
                            
                            print(f"🔊 Found sound effect for SFX {sfx_id}: '{sfx_name}' -> {external_url}")
                            return {
                                'url': external_url,
                                'name': sfx_name,
                                'volume': volume,
                                'id': sfx_id
                            }
                        else:
                            print(f"❌ No URL found in SFX data for ID {sfx_id}")
                            return None
                    elif response.status == 404:
                        print(f"❌ SFX ID {sfx_id} not found")
                        return None
                    else:
                        print(f"❌ Failed to fetch SFX data for ID {sfx_id} (status: {response.status})")
                        return None
        except Exception as e:
            print(f"❌ Error fetching sound effect URL for ID {sfx_id}: {e}")
            return None

    def extract_sfx_commands(self, text):
        """Extract SFX IDs from text containing [#bgs123456] commands"""
        sfx_pattern = r'\[#bgs(\d+)\]'
        matches = re.findall(sfx_pattern, text)
        return matches

    def extract_evidence_commands(self, text):
        """Extract evidence IDs from text containing [#evdi123456] commands"""
        evidence_pattern = r'\[#evdi(\d+)\]'
        matches = re.findall(evidence_pattern, text)
        return matches

    async def fetch_evidence_data(self, evidence_id):
        """Fetch evidence data from objection.lol's API by evidence ID"""
        try:
            # Use the evidence API endpoint
            api_url = f"https://objection.lol/api/assets/evidence/{evidence_id}"
            
            async with aiohttp.ClientSession() as session:
                async with session.get(api_url) as response:
                    if response.status == 200:
                        evidence_data = await response.json()
                        # Extract evidence information
                        evidence_url = evidence_data.get('url')
                        evidence_name = evidence_data.get('name', 'Unknown Evidence')
                        evidence_type = evidence_data.get('type', 'image')
                        is_icon = evidence_data.get('isIcon', False)
                        
                        if evidence_url:
                            # Handle relative URLs by converting them to full objection.lol URLs
                            if evidence_url.startswith('/'):
                                evidence_url = f"https://objection.lol{evidence_url}"
                            
                            print(f"📄 Found evidence {evidence_id}: '{evidence_name}' -> {evidence_url}")
                            return {
                                'url': evidence_url,
                                'name': evidence_name,
                                'type': evidence_type,
                                'isIcon': is_icon,
                                'id': evidence_id
                            }
                        else:
                            print(f"❌ No URL found in evidence data for ID {evidence_id}")
                            return None
                    elif response.status == 404:
                        print(f"❌ Evidence ID {evidence_id} not found")
                        return None
                    else:
                        print(f"❌ Failed to fetch evidence data for ID {evidence_id} (status: {response.status})")
                        return None
        except Exception as e:
            print(f"❌ Error fetching evidence data for ID {evidence_id}: {e}")
            return None

    async def fetch_character_avatar(self, character_id, pose_id):
        """Fetch character avatar (idle image) from objection.lol's API"""
        try:
            # Use the character API endpoint
            api_url = f"https://objection.lol/api/assets/character/{character_id}"
            
            async with aiohttp.ClientSession() as session:
                async with session.get(api_url) as response:
                    if response.status == 200:
                        character_data = await response.json()
                        character_name = character_data.get('name', 'Unknown')
                        poses = character_data.get('poses', [])
                        
                        # Find the matching pose
                        for pose in poses:
                            if pose.get('id') == pose_id:
                                idle_image_url = pose.get('idleImageUrl')
                                pose_name = pose.get('name', 'Unknown Pose')
                                
                                if idle_image_url:
                                    # Convert relative URLs to absolute URLs
                                    if idle_image_url.startswith('/'):
                                        idle_image_url = f"https://objection.lol{idle_image_url}"
                                    
                                    log_verbose(f"🎭 Found avatar for character {character_id} ({character_name}), pose {pose_id} ({pose_name}): {idle_image_url}")
                                    return {
                                        'url': idle_image_url,
                                        'character_name': character_name,
                                        'pose_name': pose_name,
                                        'character_id': character_id,
                                        'pose_id': pose_id
                                    }
                                else:
                                    log_verbose(f"❌ No idle image URL found for character {character_id}, pose {pose_id}")
                                    return None
                        
                        # Pose not found
                        log_verbose(f"❌ Pose {pose_id} not found for character {character_id}")
                        return None
                    elif response.status == 404:
                        log_verbose(f"❌ Character ID {character_id} not found")
                        return None
                    else:
                        log_verbose(f"❌ Failed to fetch character data for ID {character_id} (status: {response.status})")
                        return None
        except Exception as e:
            log_verbose(f"❌ Error fetching character avatar for ID {character_id}: {e}")
            return None

    def strip_color_codes(self, text):
        """Remove objection.lol color codes from text"""
        import re
        # Pattern to match:
        # [#/r] [#/g] [#/b] etc - single letter generic colors
        # [#/c123456] - custom hex colors with c prefix (exactly 6 hex digits)
        # [/#] - closing tags
        # [#ts123] - text speed commands with any number
        color_pattern = r'\[#/[a-zA-Z]\]|\[#/c[a-fA-F0-9]{6}\]|\[/#\]|\[#ts\d+\]'
        cleaned = re.sub(color_pattern, '', text)
        log_verbose(f"🎨 Color strip: '{text}' → '{cleaned}'")  # Debug line
        return cleaned

    def extract_media_urls(self, message):
        """Extract image and video URLs from Discord message attachments"""
        media_urls = []
        
        # Extract from attachments (direct file uploads)
        for attachment in message.attachments:
            # Check if it's an image by file extension or content type
            if (attachment.content_type and attachment.content_type.startswith('image/')) or \
               any(attachment.filename.lower().endswith(ext) for ext in ['.png', '.jpg', '.jpeg', '.gif', '.webp', '.bmp']):
                media_urls.append(attachment.url)
                log_verbose(f"🖼️ Found image attachment: {attachment.filename} - {attachment.url}")
            
            # Check if it's a video by file extension or content type
            elif (attachment.content_type and attachment.content_type.startswith('video/')) or \
                 any(attachment.filename.lower().endswith(ext) for ext in ['.mp4', '.mov', '.avi', '.mkv', '.webm', '.flv', '.wmv', '.m4v']):
                media_urls.append(attachment.url)
                log_verbose(f"🎥 Found video attachment: {attachment.filename} - {attachment.url}")
        
        return media_urls
    def __init__(self, objection_bot, config):
        intents = discord.Intents.default()
        intents.message_content = True
        super().__init__(intents=intents)
        self.objection_bot = objection_bot
        self.config = config
        self.channel_id = config.get('discord', 'channel_id')
        self.guild_id = config.get('discord', 'guild_id')
        self.bridge_channel = None
        self.startup_message = None
        # Nickname mapping: discord user id (str) -> nickname (str)
        self.nicknames = load_nicknames()
        # Color mapping: discord user id (str) -> color code (str)
        self.colors = load_colors()
        # Character/Pose mapping: discord user id (str) -> {character_id: int, pose_id: int}
        self.characters = load_characters()
        # Track the last message sent to Discord for avatar management
        self.last_discord_message = None
        self.last_message_username = None
        self.last_message_pose_id = None  # Track pose to detect pose changes
        # Avatar display toggle (default enabled)
        self.show_avatars = True
        # Create command tree
        self.tree = app_commands.CommandTree(self)
    async def setup_hook(self):
        """Called when the bot is starting up"""
        # Sync slash commands ONLY to the specific guild (not globally)
        guild = discord.Object(id=self.guild_id)
        
        # Clear global commands FIRST to remove any previously registered ones
        self.tree.clear_commands(guild=None)  # Clear local cache of global commands
        await self.tree.sync(guild=None)  # Sync the empty global command list to Discord
        print("🧹 Cleared global commands")
        
        # Now add guild-specific commands to tree
        await self.add_commands()
        
        # Finally sync only to this specific guild
        await self.tree.sync(guild=guild)
        print(f"🔄 Slash commands synced to guild {self.guild_id}!")
    
    async def add_commands(self):
        """Add all slash commands to the tree"""
        
        def check_guild_and_channel(interaction: discord.Interaction) -> bool:
            """Check if command is used in the correct guild and channel"""
            if interaction.guild_id != self.guild_id:
                return False
            if interaction.channel_id != self.channel_id:
                return False
            return True
        
        @self.tree.command(name="status", description="Check bridge status and list users in the courtroom", guild=discord.Object(id=self.guild_id))
        async def status(interaction: discord.Interaction):
            """Check bot status and list users"""
            print(f"[STATUS_DEBUG] Received status command - Guild: {interaction.guild_id}, Expected: {self.guild_id}, Room: {self.objection_bot.room_id}")
            
            if not check_guild_and_channel(interaction):
                print(f"[STATUS_DEBUG] Rejecting - wrong guild or channel")
                await interaction.response.send_message("❌ This command can only be used in the configured bridge channel.", ephemeral=True)
                return
            
            await interaction.response.defer(ephemeral=False)
            
            # Refresh room data before showing status if connected
            if self.objection_bot.connected:
                await self.objection_bot.refresh_room_data()
                # Small delay to let the response come back
                await asyncio.sleep(0.5)
            
            # Get unique usernames and sort them
            users = list(set(self.objection_bot.user_names.values()))
            users.sort()  # Sort alphabetically for consistent display
            user_count = len(users)

            if self.objection_bot.connected:
                embed = discord.Embed(
                    title="🟢 Bridge Status",
                    description=f"Connected to room `{self.config.get('objection', 'room_id')}`",
                    color=0x00ff00
                )

                if users:
                    user_list = '\n'.join([f"• {user}" for user in users])
                    embed.add_field(
                        name=f"👥 Users in Courtroom ({user_count})",
                        value=user_list,
                        inline=False
                    )
                else:
                    embed.add_field(
                        name="👥 Users in Courtroom",
                        value="No users found in courtroom",
                        inline=False
                    )
                
                # Add admin status information
                admin_status = "🛡️ Yes" if self.objection_bot.is_admin else "❌ No"
                embed.add_field(
                    name="Admin Status",
                    value=admin_status,
                    inline=True
                )
            else:
                embed = discord.Embed(
                    title="🔴 Bridge Status",
                    description="Disconnected from objection.lol",
                    color=0xff0000
                )
                embed.add_field(
                    name="👥 Users in Courtroom",
                    value="Unable to retrieve user list (disconnected)",
                    inline=False
                )

            await interaction.followup.send(embed=embed, ephemeral=False)
        @self.tree.command(name="reconnect", description="Attempt to reconnect to the objection.lol courtroom", guild=discord.Object(id=self.guild_id))
        async def reconnect(interaction: discord.Interaction):
            """Reconnect to objection.lol"""
            if not check_guild_and_channel(interaction):
                await interaction.response.send_message("❌ This command can only be used in the configured bridge channel.", ephemeral=True)
                return
            
            await interaction.response.defer(ephemeral=True)
            
            # Disconnect if already connected
            if self.objection_bot.connected:
                print("🔌 Disconnecting before reconnection...")
                await self.objection_bot.disconnect()
                await asyncio.sleep(1)  # Give time for clean disconnect
            
            try:
                print("🔄 Attempting manual reconnection...")
                # Reset reconnect attempts for manual reconnection
                self.objection_bot.reconnect_attempts = 0
                success = await self.objection_bot.connect_to_room()
                if success:
                    embed = discord.Embed(
                        title="✅ Reconnection Successful",
                        description=f"Successfully reconnected to room `{self.config.get('objection', 'room_id')}`",
                        color=0x00ff00
                    )
                    # Send reconnection message to courtroom
                    await asyncio.sleep(0.5)  # Wait for connection to stabilize
                    await self.objection_bot.send_message("Ruff (Relaying messages)")
                    
                    # Remove old startup messages and send new one
                    await self.remove_previous_startup_messages()
                    max_messages = self.config.get('settings', 'max_messages')
                    startup_embed = discord.Embed(
                        title="🌉 CourtDog Online",
                        description=f"Ruff (Bridge reconnected and is now active between Discord and Objection.lol. Only {max_messages} messages will be visible at a time.)",
                        color=0x00ff00
                    )
                    startup_embed.add_field(
                        name="Available Commands",
                        value="/status - Check bridge status\n/reconnect - Reconnect to courtroom\n/nickname - Set your bridge nickname\n/color - Set your bridge message color\n/character - Set your character/pose\n/avatars - Toggle avatar display\n/shaba\n/help - Show this help",
                        inline=False
                    )
                    startup_embed.add_field(
                        name="Admin Commands",
                        value="/titlebar - Change courtroom title\n/slowmode - Set slow mode (requires 3 confirmations)\n/setpassword - Set/remove room password (requires 3 confirmations)\n/text - Change textbox appearance\n/aspect - Change aspect ratio\n/spectating - Enable/disable spectating\n/bans - Show banned users list",
                        inline=False
                    )
                    startup_embed.add_field(
                        name="Color Presets",
                        value="red, green, blue, purple, orange, yellow, pink, cyan, lime, magenta, gold, silver",
                        inline=False
                    )
                    startup_embed.add_field(
                        name="Textbox Presets",
                        value="aa-trilogy, aa-apollo, aa-classic, aa-ds, fallout-nv, fallout-3, dq8, dq7, dq5, lobotomy, katawa, umineko, blue-archive",
                        inline=False
                    )
                    startup_embed.add_field(
                        name="Room Info",
                        value=f"Room ID: `{self.config.get('objection', 'room_id')}`",
                        inline=False
                    )
                    self.startup_message = await self.bridge_channel.send(embed=startup_embed)
                else:
                    embed = discord.Embed(
                        title="❌ Reconnection Failed",
                        description="Failed to reconnect to objection.lol courtroom",
                        color=0xff0000
                    )
                await interaction.followup.send(embed=embed, ephemeral=True)
            except Exception as e:
                print(f"❌ Reconnection error: {e}")
                embed = discord.Embed(
                    title="❌ Reconnection Error",
                    description=f"Error during reconnection: {str(e)}",
                    color=0xff0000
                )
                await interaction.followup.send(embed=embed, ephemeral=True)
        @self.tree.command(name="help", description="Show help information", guild=discord.Object(id=self.guild_id))
        async def help_command(interaction: discord.Interaction):
            """Show help information"""
            if not check_guild_and_channel(interaction):
                await interaction.response.send_message("❌ This command can only be used in the configured bridge channel.", ephemeral=True)
                return
            
            embed = discord.Embed(
                title="🤖 CourtBot Help",
                description="Discord bridge for Objection.lol courtrooms",
                color=0x0099ff
            )
            embed.add_field(
                name="Commands",
                value="/status - Check bridge status\n/reconnect - Reconnect to courtroom\n/nickname - Set/reset your bridge nickname\n/color - Set your message color\n/character - Set your character/pose\n/avatars - Toggle avatar display\n/shaba\n/help - Show this help",
                inline=False
            )
            embed.add_field(
                name="Admin Commands",
                value="/titlebar - Change courtroom title (admin only)\n/slowmode - Set slow mode (admin only, requires 3 confirmations)\n/setpassword - Set/remove room password (admin only, requires 3 confirmations)\n/text - Change textbox appearance (admin only)\n/aspect - Change aspect ratio (admin only)\n/spectating - Enable/disable spectating (admin only)\n/bans - Show banned users list",
                inline=False
            )
            embed.add_field(
                name="Color Presets",
                value="red, green, blue, purple, orange, yellow, pink, cyan, lime, magenta, gold, silver\nOr use custom hex codes like #ff0000",
                inline=False
            )
            embed.add_field(
                name="Textbox Presets",
                value="aa-trilogy, aa-apollo, aa-classic, aa-ds, fallout-nv, fallout-3, dq8, dq7, dq5, lobotomy, katawa, umineko, blue-archive\nOr use custom textbox IDs",
                inline=False
            )
            embed.add_field(
                name="How it works",
                value="Messages sent in this channel are relayed to the objection.lol courtroom, and vice versa.",
                inline=False
            )
            embed.add_field(
                name="Room Info",
                value=f"Room ID: `{self.config.get('objection', 'room_id')}`",
                inline=False
            )
            await interaction.response.send_message(embed=embed, ephemeral=True)
        @self.tree.command(name="nickname", description="Set your bridge nickname for the dog ('reset' to remove)", guild=discord.Object(id=self.guild_id))
        @app_commands.describe(nickname="Nickname when relaying (use 'reset' to remove)")
        async def nickname_command(interaction: discord.Interaction, nickname: str):
            if not check_guild_and_channel(interaction):
                await interaction.response.send_message("❌ This command can only be used in the configured bridge channel.", ephemeral=True)
                return
            
            user_id = str(interaction.user.id)

            # Handle reset/removal
            if nickname.lower() in ['reset', 'remove', 'clear', 'delete']:
                if user_id in self.nicknames:
                    del self.nicknames[user_id]
                    save_nicknames(self.nicknames)
                    await interaction.response.send_message("✅ Your bridge nickname has been reset. Your Discord display name will now be used.", ephemeral=True)
                else:
                    await interaction.response.send_message("ℹ️ You don't have a nickname set.", ephemeral=True)
                return

            if not nickname or len(nickname) > 32:
                await interaction.response.send_message("❌ Nickname must be 1-32 characters.", ephemeral=True)
                return

            self.nicknames[user_id] = nickname
            save_nicknames(self.nicknames)
            await interaction.response.send_message(f"✅ Your bridge nickname is now set to: **{nickname}**\nUse `/nickname reset` to remove it.", ephemeral=True)
        @self.tree.command(name="color", description="Set your message color for the courtroom ('reset' to remove)", guild=discord.Object(id=self.guild_id))
        @app_commands.describe(color="Hex color code like 'ff0000' or '#ff0000', preset name like 'red', or 'reset' to remove")
        async def color_command(interaction: discord.Interaction, color: str):
            if not check_guild_and_channel(interaction):
                await interaction.response.send_message("❌ This command can only be used in the configured bridge channel.", ephemeral=True)
                return
            
            user_id = str(interaction.user.id)

            # Handle reset/removal
            if color.lower() in ['reset', 'remove', 'clear', 'delete']:
                if user_id in self.colors:
                    del self.colors[user_id]
                    save_colors(self.colors)
                    await interaction.response.send_message("✅ Your message color has been reset. Messages will use default color.", ephemeral=True)
                else:
                    await interaction.response.send_message("ℹ️ You don't have a custom color set.", ephemeral=True)
                return

            # Check if it's a preset color name
            preset_color = PRESET_COLORS.get(color.lower())
            if preset_color:
                self.colors[user_id] = preset_color.lower()
                save_colors(self.colors)
                await interaction.response.send_message(f"✅ Your message color is now set to: **{color.lower()}** (#{preset_color.upper()})\nYour messages will appear in color in the courtroom. Use `/color reset` to remove it.", ephemeral=True)
                return

            # Remove # if present and validate hex color format
            clean_color = color.lstrip('#')
            if not clean_color or not re.match(r'^[0-9a-fA-F]{6}$', clean_color):
                # Show available preset colors in error message
                preset_list = ', '.join(PRESET_COLORS.keys())
                await interaction.response.send_message(f"❌ Color must be a 6-digit hex code (e.g., 'ff0000' or '#ff0000') or a preset color name.\n\n**Available presets:** {preset_list}", ephemeral=True)
                return

            # Store the color code (without #)
            self.colors[user_id] = clean_color.lower()
            save_colors(self.colors)
            await interaction.response.send_message(f"✅ Your message color is now set to: **#{clean_color.upper()}**\nYour messages will appear in color in the courtroom. Use `/color reset` to remove it.", ephemeral=True)
        
        @self.tree.command(name="character", description="Set your character and pose for the courtroom ('reset' to remove)", guild=discord.Object(id=self.guild_id))
        @app_commands.describe(
            character_id="Character ID (e.g., 408757) or 'reset' to remove",
            pose_id="Pose ID (e.g., 4998989) - required if setting character"
        )
        async def character_command(interaction: discord.Interaction, character_id: str, pose_id: str = None):
            if not check_guild_and_channel(interaction):
                await interaction.response.send_message("❌ This command can only be used in the configured bridge channel.", ephemeral=True)
                return
            
            user_id = str(interaction.user.id)

            # Handle reset/removal
            if character_id.lower() in ['reset', 'remove', 'clear', 'delete']:
                if user_id in self.characters:
                    del self.characters[user_id]
                    save_characters(self.characters)
                    await interaction.response.send_message("✅ Your character/pose has been reset. The bot's default character will be used.", ephemeral=True)
                else:
                    await interaction.response.send_message("ℹ️ You don't have a custom character set.", ephemeral=True)
                return

            # Validate that both character_id and pose_id are provided
            if not pose_id:
                await interaction.response.send_message("❌ Both character ID and pose ID are required. Example: `/character 408757 4998989`", ephemeral=True)
                return

            # Validate that both are numeric
            try:
                char_id_int = int(character_id)
                pose_id_int = int(pose_id)
            except ValueError:
                await interaction.response.send_message("❌ Character ID and Pose ID must be numbers. Example: `/character 408757 4998989`", ephemeral=True)
                return

            # Store the character and pose
            self.characters[user_id] = {
                'character_id': char_id_int,
                'pose_id': pose_id_int
            }
            save_characters(self.characters)
            await interaction.response.send_message(
                f"✅ Your character/pose is now set to:\n**Character ID:** {char_id_int}\n**Pose ID:** {pose_id_int}\n\nYour messages will appear with this character in the courtroom. Use `/character reset` to remove it.",
                ephemeral=True
            )

<<<<<<< HEAD
        @self.tree.command(name="avatars", description="Toggle character avatar display in Discord")
=======
        @self.tree.command(name="avatars", description="Toggle character avatar display in Discord", guild=discord.Object(id=self.guild_id))
>>>>>>> ee07e862
        @app_commands.describe(enabled="Enable or disable avatar display")
        @app_commands.choices(enabled=[
            app_commands.Choice(name="Enable", value="enable"),
            app_commands.Choice(name="Disable", value="disable")
        ])
        async def avatars_command(interaction: discord.Interaction, enabled: app_commands.Choice[str]):
            """Toggle avatar display"""
<<<<<<< HEAD
=======
            if not check_guild_and_channel(interaction):
                await interaction.response.send_message("❌ This command can only be used in the configured bridge channel.", ephemeral=True)
                return
            
>>>>>>> ee07e862
            if enabled.value == "enable":
                self.show_avatars = True
                status_emoji = "✅"
                status_text = "enabled"
                description = "Character avatars will now be displayed in Discord messages."
            else:
                self.show_avatars = False
                status_emoji = "❌"
                status_text = "disabled"
                description = "Character avatars will no longer be displayed. All messages will be plain text."
                
                # Convert any existing avatar embeds to plain text
                try:
                    log_verbose(f"🔍 Converting existing avatar embeds to plain text...")
                    converted_count = 0
                    
                    async for message in self.bridge_channel.history(limit=50):
                        if message == self.startup_message or message.author != self.user:
                            continue
                        
                        if message.embeds and len(message.embeds) > 0:
                            embed = message.embeds[0]
                            if embed.title and embed.description and embed.image:
                                msg_timestamp = int(message.created_at.timestamp())
                                embed_username = embed.title
                                embed_message = embed.description
                                
                                formatted_plain = f"**{embed_username}**:\n{embed_message}\n-# <t:{msg_timestamp}:T>"
                                await message.edit(content=formatted_plain, embeds=[])
                                converted_count += 1
                    
                    if converted_count > 0:
                        log_verbose(f"✅ Converted {converted_count} existing avatar embed(s) to plain text")
                except Exception as e:
                    log_verbose(f"⚠️ Error converting existing embeds: {e}")
            
            embed = discord.Embed(
                title=f"{status_emoji} Avatars {status_text.capitalize()}",
                description=description,
                color=0x00ff00 if enabled.value == "enable" else 0xff9900
            )
            await interaction.response.send_message(embed=embed, ephemeral=False)
            print(f"[AVATARS] Avatar display {status_text} by {interaction.user.display_name}")

<<<<<<< HEAD
        @self.tree.command(name="shaba")
=======
        @self.tree.command(name="shaba", guild=discord.Object(id=self.guild_id))
>>>>>>> ee07e862
        async def shaba_command(interaction: discord.Interaction):
            """Shaba command"""
            if not check_guild_and_channel(interaction):
                await interaction.response.send_message("❌ This command can only be used in the configured bridge channel.", ephemeral=True)
                return
            
            await interaction.response.defer(ephemeral=True)

            if not self.objection_bot.connected:
                await interaction.followup.send("❌ Not connected to objection.lol", ephemeral=True)
                return

            try:
                # Revert to original bot username when speaking as the bot itself
                original_username = self.config.get('objection', 'bot_username')
                log_verbose(f"🎭 Shaba command: Changing to bot username: {original_username}")
                await self.objection_bot.change_username_and_wait(original_username)
                log_verbose(f"🎭 Shaba command: Sending message with background color")
                await self.objection_bot.send_message("[#bgs122964]")
                await interaction.followup.send("What the dog doin??", ephemeral=False)
                log_verbose(f"🎭 Shaba command: Successfully executed")
            except Exception as e:
                print(f"❌ Shaba command error: {e}")
                await interaction.followup.send(f"❌ Failed to execute shaba command: {str(e)}", ephemeral=True)

        # Admin Commands Section
        @self.tree.command(name="titlebar", description="Change the chatroom title (admin only)", guild=discord.Object(id=self.guild_id))
        @app_commands.describe(title="New title for the chatroom (1-150 characters)")
        async def titlebar_command(interaction: discord.Interaction, title: str):
            """Change chatroom title (admin only)"""
            if not check_guild_and_channel(interaction):
                await interaction.response.send_message("❌ This command can only be used in the configured bridge channel.", ephemeral=True)
                return
            
            await interaction.response.defer(ephemeral=False)

            if not self.objection_bot.connected:
                await interaction.followup.send("❌ Not connected to objection.lol", ephemeral=False)
                return

            if not self.objection_bot.is_admin:
                await interaction.followup.send("❌ Need admin status in the courtroom to change the title", ephemeral=False)
                return

            # Validate title length
            if not title or len(title) > 150:
                await interaction.followup.send("❌ Title must be between 1 and 150 characters", ephemeral=False)
                return

            # Strip any potentially problematic characters
            title = title.strip()

            try:
                success = await self.objection_bot.update_room_title(title)
                if success:
                    embed = discord.Embed(
                        title="✅ Title Updated",
                        description=f"Successfully changed room title to: **{title}**",
                        color=0x00ff00
                    )
                    await interaction.followup.send(embed=embed, ephemeral=False)
                    print(f"[TITLE] Discord user {interaction.user.display_name} changed title to: {title}")
                else:
                    await interaction.followup.send("❌ Failed to update room title. Check bot status and permissions.", ephemeral=False)
            except Exception as e:
                print(f"❌ Title command error: {e}")
                await interaction.followup.send(f"❌ Failed to change title: {str(e)}", ephemeral=False)

        @self.tree.command(name="slowmode", description="Set room slow mode (admin only, requires 3 confirmations)", guild=discord.Object(id=self.guild_id))
        @app_commands.describe(seconds="Slow mode seconds (0-60, 0 = disabled)")
        async def slowmode_command(interaction: discord.Interaction, seconds: int):
            """Set room slow mode (admin only, requires confirmations)"""
            if not check_guild_and_channel(interaction):
                await interaction.response.send_message("❌ This command can only be used in the configured bridge channel.", ephemeral=True)
                return
            
            await interaction.response.defer(ephemeral=True)

            if not self.objection_bot.connected:
                await interaction.followup.send("❌ Not connected to objection.lol", ephemeral=True)
                return

            if not self.objection_bot.is_admin:
                await interaction.followup.send("❌ Need admin status in the courtroom to change slow mode", ephemeral=True)
                return

            # Validate seconds range
            if seconds < 0 or seconds > 60:
                await interaction.followup.send("❌ Slow mode seconds must be between 0 and 60", ephemeral=True)
                return

            # Create voting embed
            if seconds == 0:
                embed = discord.Embed(
                    title="⚠️ Disable Slow Mode",
                    description="**This action requires 3 user confirmations**\n\nProposed change: **Disable slow mode**",
                    color=0xff9500
                )
            else:
                embed = discord.Embed(
                    title="⚠️ Enable Slow Mode", 
                    description=f"**This action requires 3 user confirmations**\n\nProposed change: **{seconds} second** slow mode",
                    color=0xff9500
                )
            
            embed.add_field(
                name="Instructions",
                value="React with ✅ to confirm this action. Need 4 total reactions (including bot).",
                inline=False
            )
            embed.add_field(
                name="Initiated by",
                value=f"{interaction.user.display_name}",
                inline=True
            )

            message = await self.bridge_channel.send(embed=embed)
            await message.add_reaction("✅")
            
            await interaction.followup.send(f"✅ Slow mode vote initiated. Need 3 more confirmations.", ephemeral=True)
            
            # Wait for reactions
            def check(reaction, user):
                return (reaction.message.id == message.id and 
                       str(reaction.emoji) == "✅" and 
                       not user.bot and
                       reaction.count >= 4)  # Bot + 3 users
            
            try:
                await self.objection_bot.discord_bot.wait_for('reaction_add', timeout=300.0, check=check)
                
                # Execute the slow mode change
                success = await self.objection_bot.update_room_slowmode(seconds)
                if success:
                    if seconds == 0:
                        result_embed = discord.Embed(
                            title="✅ Slow Mode Disabled",
                            description="Slow mode has been disabled in the courtroom",
                            color=0x00ff00
                        )
                    else:
                        result_embed = discord.Embed(
                            title="✅ Slow Mode Enabled",
                            description=f"Slow mode set to **{seconds} seconds** in the courtroom",
                            color=0x00ff00
                        )
                    await message.edit(embed=result_embed)
                else:
                    error_embed = discord.Embed(
                        title="❌ Failed",
                        description="Failed to update slow mode. Check bot status and permissions.",
                        color=0xff0000
                    )
                    await message.edit(embed=error_embed)
            except asyncio.TimeoutError:
                timeout_embed = discord.Embed(
                    title="⏰ Vote Expired",
                    description="Slow mode vote timed out after 5 minutes",
                    color=0x808080
                )
                await message.edit(embed=timeout_embed)

        @self.tree.command(name="setpassword", description="Set or remove room password (admin only, requires 3 confirmations)", guild=discord.Object(id=self.guild_id))
        @app_commands.describe(password="Password to set (leave blank to remove password)")
        async def setpassword_command(interaction: discord.Interaction, password: str = ""):
            """Set or remove room password (admin only, requires confirmations)"""
            if not check_guild_and_channel(interaction):
                await interaction.response.send_message("❌ This command can only be used in the configured bridge channel.", ephemeral=True)
                return
            
            await interaction.response.defer(ephemeral=True)

            if not self.objection_bot.connected:
                await interaction.followup.send("❌ Not connected to objection.lol", ephemeral=True)
                return

            if not self.objection_bot.is_admin:
                await interaction.followup.send("❌ Need admin status in the courtroom to change password", ephemeral=True)
                return

            # Determine action based on password input
            if password.strip() == "":
                action_description = "**Remove password** (make room public)"
                password_to_set = ""
                action_title = "⚠️ Remove Room Password"
                result_title = "✅ Password Removed"
                result_description = "Room password has been **removed** - room is now public"
            else:
                # Truncate password display for security (show first 3 and last 3 chars if long enough)
                if len(password) > 6:
                    password_display = f"{password[:3]}...{password[-3:]}"
                else:
                    password_display = "*" * len(password)
                action_description = f"**Set password** to: `{password_display}`"
                password_to_set = password
                action_title = "⚠️ Set Room Password"
                result_title = "✅ Password Set"
                result_description = f"Room password has been **set** to: `{password_display}`"

            # Create voting embed
            embed = discord.Embed(
                title=action_title,
                description=f"**This action requires 3 user confirmations**\n\nProposed change: {action_description}",
                color=0xff9500
            )
            embed.add_field(
                name="Instructions",
                value="React with ✅ to confirm this action. Need 4 total reactions (including bot).",
                inline=False
            )
            embed.add_field(
                name="Initiated by",
                value=f"{interaction.user.display_name}",
                inline=True
            )

            message = await self.bridge_channel.send(embed=embed)
            await message.add_reaction("✅")
            
            await interaction.followup.send(f"✅ Password change vote initiated. Need 3 more confirmations.", ephemeral=True)
            
            # Wait for reactions
            def check(reaction, user):
                return (reaction.message.id == message.id and 
                       str(reaction.emoji) == "✅" and 
                       not user.bot and
                       reaction.count >= 4)  # Bot + 3 users
            
            try:
                await self.objection_bot.discord_bot.wait_for('reaction_add', timeout=300.0, check=check)
                
                # Execute the password change
                success = await self.objection_bot.update_room_password(password_to_set)
                if success:
                    result_embed = discord.Embed(
                        title=result_title,
                        description=result_description,
                        color=0x00ff00
                    )
                    await message.edit(embed=result_embed)
                else:
                    error_embed = discord.Embed(
                        title="❌ Failed",
                        description="Failed to update room password. Check bot status and permissions.",
                        color=0xff0000
                    )
                    await message.edit(embed=error_embed)
            except asyncio.TimeoutError:
                timeout_embed = discord.Embed(
                    title="⏰ Vote Expired",
                    description="Password change vote timed out after 5 minutes",
                    color=0x808080
                )
                await message.edit(embed=timeout_embed)

        @self.tree.command(name="text", description="Change the chatroom textbox appearance (admin only)", guild=discord.Object(id=self.guild_id))
        @app_commands.describe(style="Textbox style (preset name or custom ID)")
        async def text_command(interaction: discord.Interaction, style: str):
            """Change chatroom textbox appearance (admin only)"""
            if not check_guild_and_channel(interaction):
                await interaction.response.send_message("❌ This command can only be used in the configured bridge channel.", ephemeral=True)
                return
            
            await interaction.response.defer(ephemeral=False)

            if not self.objection_bot.connected:
                await interaction.followup.send("❌ Not connected to objection.lol", ephemeral=False)
                return

            if not self.objection_bot.is_admin:
                await interaction.followup.send("❌ Need admin status in the courtroom to change the textbox", ephemeral=False)
                return

            # Check if it's a preset textbox name
            preset_textbox = PRESET_TEXTBOXES.get(style.lower())
            if preset_textbox:
                textbox_id = preset_textbox
                style_name = style.lower()
            else:
                # Use the provided style as a custom ID
                textbox_id = style.strip()
                style_name = f"custom ID: {textbox_id}"

            if not textbox_id:
                # Show available preset textboxes in error message
                preset_list = ', '.join(PRESET_TEXTBOXES.keys())
                await interaction.followup.send(f"❌ Style must be a preset name or custom textbox ID.\n\n**Available presets:** {preset_list}", ephemeral=False)
                return

            try:
                success = await self.objection_bot.update_room_textbox(textbox_id)
                if success:
                    embed = discord.Embed(
                        title="✅ Textbox Updated",
                        description=f"Successfully changed textbox to: **{style_name}**",
                        color=0x00ff00
                    )
                    await interaction.followup.send(embed=embed, ephemeral=False)
                    print(f"[TEXTBOX] Discord user {interaction.user.display_name} changed textbox to: {style_name}")
                else:
                    await interaction.followup.send("❌ Failed to update textbox. Check bot status and permissions.", ephemeral=False)
            except Exception as e:
                print(f"❌ Textbox command error: {e}")
                await interaction.followup.send(f"❌ Failed to change textbox: {str(e)}", ephemeral=False)

        @self.tree.command(name="aspect", description="Change the chatroom aspect ratio (admin only)", guild=discord.Object(id=self.guild_id))
        @app_commands.describe(ratio="Aspect ratio (3:2, 4:3, 16:9, 16:10)")
        @app_commands.choices(ratio=[
            app_commands.Choice(name="3:2", value="3:2"),
            app_commands.Choice(name="4:3", value="4:3"), 
            app_commands.Choice(name="16:9", value="16:9"),
            app_commands.Choice(name="16:10", value="16:10")
        ])
        async def aspect_command(interaction: discord.Interaction, ratio: app_commands.Choice[str]):
            """Change chatroom aspect ratio (admin only)"""
            # Debug: Log all aspect command attempts
            print(f"[ASPECT_DEBUG] Received aspect command - Guild: {interaction.guild_id}, Channel: {interaction.channel_id}, Expected Guild: {self.guild_id}, Expected Channel: {self.channel_id}, Room ID: {self.objection_bot.room_id}")
            
            if not check_guild_and_channel(interaction):
                print(f"[ASPECT_DEBUG] Rejecting command - wrong guild or channel")
                await interaction.response.send_message("❌ This command can only be used in the configured bridge channel.", ephemeral=True)
                return
            
            print(f"[ASPECT_DEBUG] Processing aspect command for room {self.objection_bot.room_id}")
            await interaction.response.defer(ephemeral=False)

            if not self.objection_bot.connected:
                await interaction.followup.send("❌ Not connected to objection.lol", ephemeral=False)
                return

            if not self.objection_bot.is_admin:
                await interaction.followup.send("❌ Need admin status in the courtroom to change the aspect ratio", ephemeral=False)
                return

            try:
                success = await self.objection_bot.update_room_aspect_ratio(ratio.value)
                if success:
                    embed = discord.Embed(
                        title="✅ Aspect Ratio Updated",
                        description=f"Successfully changed aspect ratio to: **{ratio.value}**",
                        color=0x00ff00
                    )
                    await interaction.followup.send(embed=embed, ephemeral=False)
                    print(f"[ASPECT] Discord user {interaction.user.display_name} changed aspect ratio to: {ratio.value}")
                else:
                    await interaction.followup.send("❌ Failed to update aspect ratio. Check bot status and permissions.", ephemeral=False)
            except Exception as e:
                print(f"❌ Aspect ratio command error: {e}")
                await interaction.followup.send(f"❌ Failed to change aspect ratio: {str(e)}", ephemeral=False)

        @self.tree.command(name="spectating", description="Enable or disable spectating in the courtroom (admin only)", guild=discord.Object(id=self.guild_id))
        @app_commands.describe(enabled="Whether spectating should be enabled")
        @app_commands.choices(enabled=[
            app_commands.Choice(name="Enable", value="true"),
            app_commands.Choice(name="Disable", value="false")
        ])
        async def spectating_command(interaction: discord.Interaction, enabled: app_commands.Choice[str]):
            """Enable or disable spectating (admin only)"""
            if not check_guild_and_channel(interaction):
                await interaction.response.send_message("❌ This command can only be used in the configured bridge channel.", ephemeral=True)
                return
            
            await interaction.response.defer(ephemeral=False)
            
            if not self.objection_bot.connected:
                await interaction.followup.send("❌ Not connected to objection.lol", ephemeral=False)
                return

            if not self.objection_bot.is_admin:
                await interaction.followup.send("❌ Need admin status in the courtroom to change spectating settings", ephemeral=False)
                return
            
            try:
                enable_spectating = enabled.value == "true"
                success = await self.objection_bot.update_room_spectating(enable_spectating)
                
                if success:
                    status = "enabled" if enable_spectating else "disabled"
                    embed = discord.Embed(
                        title="✅ Spectating Updated",
                        description=f"Spectating has been **{status}** in the courtroom",
                        color=0x00ff00
                    )
                    await interaction.followup.send(embed=embed, ephemeral=False)
                    print(f"[SPECTATING] Discord user {interaction.user.display_name} {status} spectating")
                else:
                    await interaction.followup.send("❌ Failed to update spectating settings. Check bot status and permissions.", ephemeral=False)
            except Exception as e:
                print(f"❌ Spectating command error: {e}")
                await interaction.followup.send(f"❌ Failed to change spectating settings: {str(e)}", ephemeral=False)

        @self.tree.command(name="bans", description="Show list of banned users in the courtroom", guild=discord.Object(id=self.guild_id))
        async def bans_command(interaction: discord.Interaction):
            """Show list of banned users"""
            if not check_guild_and_channel(interaction):
                await interaction.response.send_message("❌ This command can only be used in the configured bridge channel.", ephemeral=True)
                return
            
            await interaction.response.defer(ephemeral=False)
            
            if not self.objection_bot.connected:
                await interaction.followup.send("❌ Not connected to objection.lol", ephemeral=False)
                return
            
            # Refresh room data before showing bans
            await self.objection_bot.refresh_room_data()
            # Wait for the response to be processed
            await asyncio.sleep(0.5)
            
            # Create embed with ban information
            embed = discord.Embed(
                title="🚫 Banned Users",
                color=0xff0000
            )
            
            # Add disclaimer if not admin
            if not self.objection_bot.is_admin:
                embed.add_field(
                    name="⚠️ Accuracy Notice",
                    value="The bot is currently not an admin, so this list may not be accurate or up-to-date. The ban list is only visible to room admins.",
                    inline=False
                )
            
            # Show ban list
            if self.objection_bot.banned_users:
                ban_list = []
                for ban in self.objection_bot.banned_users:
                    username = ban.get('username', 'Unknown')
                    user_id = ban.get('id', 'Unknown ID')
                    # Truncate ID for display
                    short_id = user_id[:8] + "..." if len(user_id) > 8 else user_id
                    ban_list.append(f"• **{username}** (`{short_id}`)")
                
                embed.add_field(
                    name=f"Banned Users ({len(self.objection_bot.banned_users)})",
                    value="\n".join(ban_list),
                    inline=False
                )
            else:
                if self.objection_bot.is_admin:
                    embed.add_field(
                        name="Status",
                        value="No users are currently banned from this courtroom.",
                        inline=False
                    )
                else:
                    embed.add_field(
                        name="Status",
                        value="No ban data available. The bot must be an admin to view the ban list.",
                        inline=False
                    )
            
            # Add admin status indicator
            admin_status = "🛡️ Yes" if self.objection_bot.is_admin else "❌ No"
            embed.add_field(
                name="Bot Admin Status",
                value=admin_status,
                inline=True
            )
            
            await interaction.followup.send(embed=embed, ephemeral=False)

    async def on_ready(self):
        print(f'🤖 Discord bot logged in as {self.user}')
        self.bridge_channel = self.get_channel(self.channel_id)
        if self.bridge_channel:
            print(f'📺 Connected to Discord channel: #{self.bridge_channel.name}')
            
            # Remove any previous "CourtDog Online" startup messages
            await self.remove_previous_startup_messages()
            
            # Send startup message with commands info
            max_messages = self.config.get('settings', 'max_messages')
            embed = discord.Embed(
                title="🌉 CourtDog Online",
                description=f"Ruff (Bridge is now active between Discord and Objection.lol. Only {max_messages} messages will be visible at a time.)",
                color=0x00ff00
            )
            embed.add_field(
                name="Available Commands",
                value="/status - Check bridge status\n/reconnect - Reconnect to courtroom\n/nickname - Set your bridge nickname\n/color - Set your message color\n/character - Set your character/pose\n/avatars - Toggle avatar display\n/shaba\n/help - Show this help",
                inline=False
            )
            embed.add_field(
                name="Admin Commands",
                value="/titlebar - Change courtroom title\n/slowmode - Set slow mode (requires 3 confirmations)\n/setpassword - Set/remove room password (requires 3 confirmations)\n/text - Change textbox appearance\n/aspect - Change aspect ratio\n/spectating - Enable/disable spectating\n/bans - Show banned users list",
                inline=False
            )
            embed.add_field(
                name="Color Presets",
                value="red, green, blue, purple, orange, yellow, pink, cyan, lime, magenta, gold, silver",
                inline=False
            )
            embed.add_field(
                name="Textbox Presets",
                value="aa-trilogy, aa-apollo, aa-classic, aa-ds, fallout-nv, fallout-3, dq8, dq7, dq5, lobotomy, katawa, umineko, blue-archive",
                inline=False
            )
            embed.add_field(
                name="Room Info",
                value=f"Room ID: `{self.config.get('objection', 'room_id')}`",
                inline=False
            )
            self.startup_message = await self.bridge_channel.send(embed=embed)
        else:
            print(f'❌ Could not find Discord channel with ID: {self.channel_id}')
    async def on_message(self, message):
        # Ignore messages from the bot itself
        if message.author == self.user:
            return
        # Only process messages from the bridge channel
        if message.channel.id == self.channel_id:
            # Check ignore patterns
            ignore_patterns = self.config.get('settings', 'ignore_patterns')
            if any(pattern in message.content for pattern in ignore_patterns):
                return
            
            # Ignore messages with Discord user mentions (<@numbers>)
            if re.search(r'<@\d+>', message.content):
                print(f"🚫 Ignoring message with user mention: {message.content[:50]}...")
                return
            
            # Extract image and video URLs from attachments and embeds
            media_urls = self.extract_media_urls(message)
            
            # Prepare message content with media
            content_parts = []
            if message.content.strip():
                content_parts.append(message.content)
            
            # Add media URLs to the message
            if media_urls:
                for url in media_urls:
                    content_parts.append(url)
            
            # If no text content and no media, skip the message
            if not content_parts:
                return
                
            full_content = "\n".join(content_parts)
            
            # Prepare new username and message content
            base_name = self.config.get('objection', 'bot_username')
            discord_name = message.author.display_name
            user_id = str(message.author.id)
            # Use nickname if set, else display name
            nickname = self.nicknames.get(user_id)
            display_name = nickname if nickname else discord_name
            new_username = f"{display_name} ({base_name})"
            
            # Debug logging to prevent impersonation issues
            log_verbose(f"🔍 Processing message from Discord user: {discord_name} (ID: {user_id})")
            log_verbose(f"🔍 Display name for message: {display_name}")
            log_verbose(f"🔍 Constructed username: {new_username} (length: {len(new_username)})")
            
            # Apply user's custom color if set
            user_color = self.colors.get(user_id)
            if user_color:
                # Add fast text command for media URLs, then apply color
                if media_urls:
                    colored_content = f"[#ts15][#/c{user_color}]{full_content}[/#]"
                else:
                    colored_content = f"[#/c{user_color}]{full_content}[/#]"
            else:
                # Add fast text command for media URLs even without color
                if media_urls:
                    colored_content = f"[#ts15]{full_content}"
                else:
                    colored_content = full_content
            
            # Always check username length limit (30 characters for objection.lol)
            # and always decide whether to prefix the message based on this check
            if len(new_username) <= 30:
                # Username fits, use it and send content without prefix
                target_username = new_username
                send_content = colored_content
                log_verbose(f"✅ Username fits, using: {target_username}")
            else:
                # Username too long, ALWAYS use base name and ALWAYS prefix message with user's name
                target_username = base_name
                send_content = f"{display_name}: {colored_content}"
                log_verbose(f"📏 Username too long, using base name: {target_username}, prefixing with: {display_name}")
            
            # Always change username for each message to prevent impersonation
            username_changed = await self.objection_bot.change_username_and_wait(target_username)
            if not username_changed:
                log_verbose("❌ Failed to change username - skipping message")
                return
                
            actual_username = target_username
            
            # Get user's custom character/pose if set
            user_character = self.characters.get(user_id)
            if user_character:
                char_id = user_character['character_id']
                p_id = user_character['pose_id']
                message_sent = await self.objection_bot.send_message(send_content, character_id=char_id, pose_id=p_id)
            else:
                message_sent = await self.objection_bot.send_message(send_content)
            
            if message_sent:
                # Log the message in simple format for non-verbose mode
                log_message("Discord", display_name, message.content if message.content else "[media]")
                log_verbose(f"🔄 Discord → Objection: {actual_username}: {send_content}")
            else:
                log_verbose(f"❌ Failed to send message to objection.lol")
            await self.cleanup_messages()
    async def send_to_discord(self, username, message, character_id=None, pose_id=None):
        """Send a message from objection.lol to Discord"""
        if self.bridge_channel:
            # Strip color codes before sending to Discord
            cleaned_message = self.strip_color_codes(message)
            
            # Check for BGM commands and fetch music URLs
            bgm_ids = self.extract_bgm_commands(message)
            if bgm_ids:
                for bgm_id in bgm_ids:
                    music_data = await self.fetch_music_url(bgm_id)
                    if music_data:
                        # Send the music URL as a rich embed with all available info
                        music_embed = discord.Embed(
                            title="🎵 Background Music",
                            description=f"**{username}** played music",
                            color=0x9b59b6
                        )
                        music_embed.add_field(
                            name="Track Name",
                            value=music_data['name'],
                            inline=True
                        )
                        music_embed.add_field(
                            name="Track ID", 
                            value=f"#{music_data['id']}",
                            inline=True
                        )
                        music_embed.add_field(
                            name="Volume",
                            value=f"{music_data['volume']}%",
                            inline=True
                        )
                        music_embed.add_field(
                            name="Audio File",
                            value=music_data['url'],
                            inline=False
                        )
                        await self.bridge_channel.send(embed=music_embed)
                        log_verbose(f"🎵 Posted music info for BGM {bgm_id}: '{music_data['name']}' -> {music_data['url']}")
            
            # Check for SFX commands and fetch sound effect URLs
            sfx_ids = self.extract_sfx_commands(message)
            if sfx_ids:
                for sfx_id in sfx_ids:
                    sfx_data = await self.fetch_sfx_url(sfx_id)
                    if sfx_data:
                        # Send the sound effect URL as a rich embed with all available info
                        sfx_embed = discord.Embed(
                            title="🔊 Sound Effect",
                            description=f"**{username}** played a sound effect",
                            color=0xe67e22
                        )
                        sfx_embed.add_field(
                            name="Sound Name",
                            value=sfx_data['name'],
                            inline=True
                        )
                        sfx_embed.add_field(
                            name="Sound ID",
                            value=f"#{sfx_data['id']}",
                            inline=True
                        )
                        sfx_embed.add_field(
                            name="Volume",
                            value=f"{sfx_data['volume']}%",
                            inline=True
                        )
                        sfx_embed.add_field(
                            name="Audio File",
                            value=sfx_data['url'],
                            inline=False
                        )
                        await self.bridge_channel.send(embed=sfx_embed)
                        log_verbose(f"🔊 Posted sound effect info for SFX {sfx_id}: '{sfx_data['name']}' -> {sfx_data['url']}")
            
            # Check for evidence commands and fetch evidence data
            evidence_ids = self.extract_evidence_commands(message)
            if evidence_ids:
                for evidence_id in evidence_ids:
                    evidence_data = await self.fetch_evidence_data(evidence_id)
                    if evidence_data:
                        # Send the evidence as a rich embed with image
                        evidence_embed = discord.Embed(
                            title="📄 Evidence Presented",
                            description=f"**{username}** presented evidence",
                            color=0xe67e22
                        )
                        evidence_embed.add_field(
                            name="Evidence Name",
                            value=evidence_data['name'],
                            inline=True
                        )
                        evidence_embed.add_field(
                            name="Evidence ID",
                            value=f"#{evidence_data['id']}",
                            inline=True
                        )
                        evidence_embed.add_field(
                            name="Type",
                            value=evidence_data['type'].capitalize(),
                            inline=True
                        )
                        
                        # Set the image in the embed
                        if evidence_data['type'] == 'image':
                            evidence_embed.set_image(url=evidence_data['url'])
                        else:
                            # For non-image evidence, include the URL as a field
                            evidence_embed.add_field(
                                name="Evidence File",
                                value=evidence_data['url'],
                                inline=False
                            )
                        
                        await self.bridge_channel.send(embed=evidence_embed)
                        log_verbose(f"📄 Posted evidence {evidence_id}: '{evidence_data['name']}' -> {evidence_data['url']}")
            
            # Fetch character avatar if character_id and pose_id are provided
            avatar_url = None
            if character_id is not None and pose_id is not None:
                try:
                    avatar_data = await self.fetch_character_avatar(character_id, pose_id)
                    if avatar_data:
                        avatar_url = avatar_data['url']
                        log_verbose(f"🎭 Fetched avatar for {avatar_data['character_name']} - {avatar_data['pose_name']}")
                    else:
                        log_verbose(f"⚠️ Could not fetch avatar for character {character_id}, pose {pose_id} - will send as plain text")
                except Exception as e:
                    log_verbose(f"⚠️ Error fetching avatar for character {character_id}, pose {pose_id}: {e} - will send as plain text")
                    avatar_url = None
            
            unix_timestamp = int(time.time())
            
            # Show avatar embed if: avatars enabled AND avatar exists AND (different user OR different pose)
            # This allows same user to show new avatar when they change their pose
            pose_changed = pose_id is not None and self.last_message_pose_id != pose_id
            user_changed = self.last_message_username != username
            
            # Determine if we're showing an avatar embed for this new message
            showing_new_avatar = self.show_avatars and avatar_url and (user_changed or pose_changed)
            
            # Edit ALL previous avatar embeds to plain text BEFORE sending new message
            # Only do this if we're about to show a new avatar
            if showing_new_avatar and self.bridge_channel:
                try:
                    log_verbose(f"🔍 Scanning for previous avatar embeds to convert...")
                    converted_count = 0
                    
                    # Look through recent messages (limit to avoid excessive API calls)
                    async for message in self.bridge_channel.history(limit=50):
                        # Skip the startup message
                        if message == self.startup_message:
                            continue
                        
                        # Skip messages from other bots or non-bot messages
                        if message.author != self.user:
                            continue
                        
                        # Check if this message has an avatar embed
                        if message.embeds and len(message.embeds) > 0:
                            embed = message.embeds[0]
                            # Check if it's an avatar embed (has title and image)
                            # Description might be empty, zero-width space, or actual text
                            if embed.title and embed.image:
                                # Extract the timestamp from the message
                                msg_timestamp = int(message.created_at.timestamp())
                                embed_username = embed.title
                                # Handle empty/zero-width space descriptions
                                embed_message = embed.description if embed.description else ""
                                # Replace zero-width space with empty string for display
                                if embed_message == "\u200b":
                                    embed_message = ""
                                
                                # Format as plain message without avatar (handle empty messages)
                                if embed_message:
                                    formatted_plain = f"**{embed_username}**:\n{embed_message}\n-# <t:{msg_timestamp}:T>"
                                else:
                                    formatted_plain = f"**{embed_username}**:\n-# <t:{msg_timestamp}:T>"
                                await message.edit(content=formatted_plain, embeds=[])
                                converted_count += 1
                                log_verbose(f"✏️ Converted avatar embed from {embed_username} to plain text")
                    
                    if converted_count > 0:
                        log_verbose(f"✅ Converted {converted_count} avatar embed(s) to plain text")
                    else:
                        log_verbose(f"ℹ️ No previous avatar embeds found to convert")
                        
                except Exception as e:
                    log_verbose(f"⚠️ Failed to edit previous avatar embeds: {e}")
            
            # Now send the new message - ALWAYS send even if there are errors
            try:
                if showing_new_avatar:
                    # Create embed with avatar at top, then username and message below
                    # Use a zero-width space if message is empty to ensure embed has a description
                    embed_description = cleaned_message if cleaned_message and cleaned_message.strip() else "\u200b"
<<<<<<< HEAD
=======
                    
                    # Use Discord's timestamp format for user-relative time display
                    from datetime import datetime, timezone
                    
>>>>>>> ee07e862
                    avatar_embed = discord.Embed(
                        title=username,
                        description=embed_description,
                        color=0x1e1e1e,
                        timestamp=datetime.fromtimestamp(unix_timestamp, tz=timezone.utc)
                    )
                    avatar_embed.set_image(url=avatar_url)
                    sent_message = await self.bridge_channel.send(embed=avatar_embed)
                    log_verbose(f"🖼️ Sent message as embed with avatar (user_changed={user_changed}, pose_changed={pose_changed})")
                else:
                    # Send as plain text without avatar (no avatar available OR same user+pose as last message)
                    formatted_message = f"**{username}**:\n{cleaned_message}\n-# <t:{unix_timestamp}:T>"
                    sent_message = await self.bridge_channel.send(formatted_message)
            except Exception as e:
                # If embed sending fails (e.g., bad avatar URL), fall back to plain text
                print(f"⚠️ Failed to send message as embed: {e}")
                log_verbose(f"⚠️ Falling back to plain text for: {username}: {cleaned_message}")
                try:
                    formatted_message = f"**{username}**:\n{cleaned_message}\n-# <t:{unix_timestamp}:T>"
                    sent_message = await self.bridge_channel.send(formatted_message)
                except Exception as e2:
                    print(f"❌ Failed to send message even as plain text: {e2}")
                    return  # Exit early if we can't send at all
            
            # Update tracking for next message
            self.last_discord_message = sent_message
            self.last_message_username = username
            self.last_message_pose_id = pose_id
            
            # Log the message in simple format for non-verbose mode
            log_message("Chatroom", username, cleaned_message)
            log_verbose(f"🔄 Objection → Discord: {username}: {cleaned_message}")
            # Clean up old messages if needed
            await self.cleanup_messages()
    async def send_user_notification(self, username, action, user_list=None):
        """Send user join/leave notifications to Discord"""
        if not self.bridge_channel or not self.config.get('settings', 'show_join_leave'):
            return
        if action == "joined":
            embed = discord.Embed(
                title="👋 User Joined",
                description=f"**{username}** has joined the courtroom",
                color=0x00ff00
            )
        elif action == "left":
            embed = discord.Embed(
                title="👋 User Left",
                description=f"**{username}** has left the courtroom",
                color=0xff9900
            )
        else:
            return
        sent_message = await self.bridge_channel.send(embed=embed)
        # Clean up old messages if needed
        await self.cleanup_messages()
    async def send_username_change_notification(self, old_username, new_username):
        """Send username change notifications to Discord"""
        if not self.bridge_channel or not self.config.get('settings', 'show_join_leave'):
            return

        embed = discord.Embed(
            title="✏️ Username Changed",
            description=f"**{old_username}** is now **{new_username}**",
            color=0x0099ff
        )

        sent_message = await self.bridge_channel.send(embed=embed)
        # Clean up old messages if needed
        await self.cleanup_messages()
    async def remove_previous_startup_messages(self):
        """Remove any previous 'CourtDog Online' startup messages from the channel"""
        if not self.bridge_channel:
            return
            
        try:
            # Check if bot has permission to delete messages
            if not self.bridge_channel.permissions_for(self.bridge_channel.guild.me).manage_messages:
                log_verbose("⚠️ Bot lacks 'Manage Messages' permission - cannot delete old startup messages")
                return

            deleted_count = 0
            # Look through recent messages for previous startup messages
            async for message in self.bridge_channel.history(limit=50):
                # Check if it's a bot message with "CourtDog Online" embed
                if (message.author == self.user and 
                    message.embeds and 
                    len(message.embeds) > 0 and 
                    message.embeds[0].title == "🌉 CourtDog Online"):
                    try:
                        await message.delete()
                        deleted_count += 1
                        log_verbose(f"🧹 Deleted previous startup message")
                    except discord.NotFound:
                        pass  # Message already deleted
                    except Exception as e:
                        log_verbose(f"⚠️ Failed to delete startup message: {e}")
            
            if deleted_count > 0:
                log_verbose(f"🧹 Cleaned up {deleted_count} old startup message(s)")
                
        except Exception as e:
            log_verbose(f"⚠️ Error during startup message cleanup: {e}")

    async def cleanup_messages(self):
        """Delete old messages to maintain message limit"""
        max_messages = self.config.get('settings', 'max_messages')
        buffer_threshold = 3  # Only start deleting when 3+ messages over limit

        try:
            # Check if bot has permission to delete messages
            if not self.bridge_channel.permissions_for(self.bridge_channel.guild.me).manage_messages:
                print("⚠️ Bot lacks 'Manage Messages' permission - cannot delete old messages")
                return

            # Fetch recent messages from the channel (get more than we need to ensure we have enough)
            messages = []
            async for message in self.bridge_channel.history(limit=100):
                # Skip the startup message
                if self.startup_message and message.id == self.startup_message.id:
                    continue
                messages.append(message)

            log_verbose(f"🔍 Found {len(messages)} messages in channel (excluding startup message)")

            # Only start deleting if we have more than max_messages + buffer_threshold
            deletion_threshold = max_messages + buffer_threshold

            if len(messages) > deletion_threshold:
                messages_to_delete = messages[max_messages:]  # Get messages beyond the limit
                log_verbose(f"🧹 Need to delete {len(messages_to_delete)} old messages (threshold: {deletion_threshold})")

                deleted_count = 0
                for message in messages_to_delete:
                    try:
                        await message.delete()
                        deleted_count += 1
                    except discord.NotFound:
                        pass  # Message already deleted
                    except discord.Forbidden:
                        log_verbose("⚠️ Bot lacks permission to delete this message")
                    except Exception as e:
                        log_verbose(f"⚠️ Failed to delete message: {e}")

                log_verbose(f"🧹 Successfully deleted {deleted_count} old messages")
            else:
                log_verbose(f"✅ No cleanup needed ({len(messages)}/{deletion_threshold} messages, threshold not reached)")

        except Exception as e:
            print(f"⚠️ Error during message cleanup: {e}")
    async def full_cleanup(self):
        """Delete all messages in the bridge channel except the startup message."""
        if not self.bridge_channel:
            return
        try:
            if not self.bridge_channel.permissions_for(self.bridge_channel.guild.me).manage_messages:
                print("⚠️ Bot lacks 'Manage Messages' permission - cannot delete messages for full cleanup")
                return
            messages = []
            async for message in self.bridge_channel.history(limit=200):
                if self.startup_message and message.id == self.startup_message.id:
                    continue
                messages.append(message)
            print(f"🧹 Full cleanup: deleting {len(messages)} messages")
            for message in messages:
                try:
                    await message.delete()
                except Exception as e:
                    print(f"⚠️ Failed to delete message: {e}")
        except Exception as e:
            print(f"⚠️ Error during full cleanup: {e}")
    async def send_pairing_request_to_discord(self, pair_data, objection_bot):
        if not self.bridge_channel:
            print("[PAIRING] No bridge channel to send pairing request.")
            return
        # Pairing request handling removed - bot will handle automatically

    async def send_mod_request_to_discord(self, user_id, username, objection_bot):
        """Send a moderator request to Discord for approval"""
        if not self.bridge_channel:
            print("[MOD] No bridge channel to send mod request.")
            return
        
        embed = discord.Embed(
            title="🛡️ Moderator Request",
            description=f"Ruff (**{username}** has requested moderator status)",
            color=0xff9500  # Orange color
        )
        embed.add_field(
            name="User Info",
            value=f"Username: {username}\nUser ID: `{user_id[:8]}...`",
            inline=False
        )
        embed.add_field(
            name="Action Required",
            value="Click the button below to grant moderator status to this user.",
            inline=False
        )
        
        view = ModRequestView(user_id, username, objection_bot)
        await self.bridge_channel.send(embed=embed, view=view)

class PairingView(discord.ui.View):
    def __init__(self, pair_data, objection_bot):
        super().__init__(timeout=60)
        self.pair_data = pair_data
        self.objection_bot = objection_bot
        self.response_sent = False

    @discord.ui.button(label="Yes", style=discord.ButtonStyle.success)
    async def yes_button(self, interaction: discord.Interaction, button: discord.ui.Button):
        if self.response_sent:
            await interaction.response.send_message("Already responded.", ephemeral=True)
            return
        await interaction.response.send_message("✅ Accepted pairing request!", ephemeral=True)
        await self.objection_bot.accept_pairing(self.pair_data)
        self.response_sent = True
        self.stop()

    @discord.ui.button(label="No", style=discord.ButtonStyle.danger)
    async def no_button(self, interaction: discord.Interaction, button: discord.ui.Button):
        if self.response_sent:
            await interaction.response.send_message("Already responded.", ephemeral=True)
            return
        await interaction.response.send_message("❌ Declined pairing request!", ephemeral=True)
        await self.objection_bot.decline_pairing(self.pair_data)
        self.response_sent = True
        self.stop()

class ModRequestView(discord.ui.View):
    def __init__(self, user_id, username, objection_bot):
        super().__init__(timeout=300)  # 5 minutes timeout
        self.user_id = user_id
        self.username = username
        self.objection_bot = objection_bot
        self.response_sent = False

    @discord.ui.button(label="Grant Moderator", style=discord.ButtonStyle.primary, emoji="🛡️")
    async def grant_mod_button(self, interaction: discord.Interaction, button: discord.ui.Button):
        if self.response_sent:
            await interaction.response.send_message("Already responded.", ephemeral=True)
            return
        
        # Check if bot still has admin status
        if not self.objection_bot.is_admin:
            await interaction.response.send_message("❌ Bot no longer has admin status - cannot grant moderator.", ephemeral=True)
            return
        
        # Attempt to add moderator
        success = await self.objection_bot.add_moderator(self.user_id)
        
        if success:
            # Update the embed to show completion
            embed = discord.Embed(
                title="✅ Moderator Granted",
                description=f"**{self.username}** has been granted moderator status!",
                color=0x00ff00  # Green color
            )
            embed.add_field(
                name="User Info",
                value=f"Username: {self.username}\nUser ID: `{self.user_id[:8]}...`",
                inline=False
            )
            embed.add_field(
                name="Status",
                value="✅ Moderator request completed successfully.",
                inline=False
            )
            
            # Disable all buttons
            for item in self.children:
                item.disabled = True
            
            # Update the message with new embed and disabled view
            await interaction.response.edit_message(embed=embed, view=self)
            print(f"[MOD] {self.username} granted moderator status via Discord approval")
        else:
            await interaction.response.send_message(f"❌ Failed to grant moderator status to **{self.username}**. They may no longer be in the room.", ephemeral=True)
        
        self.response_sent = True
        self.stop()

class ObjectionBot:
    def __init__(self, config):
        self.config = config
        self.websocket = None
        self.room_id = config.get('objection', 'room_id')
        self.username = config.get('objection', 'bot_username')
        self.connected = False
        self.user_id = None
        self.message_queue = queue.Queue()
        self.discord_bot = None
        self.user_names = {}  # Changed from users to match existing code
        
        # Connection management
        self.ping_interval = 25000  # Default ping interval in ms
        self.ping_timeout = 5000    # Default ping timeout in ms
        
        # Auto-reconnect settings
        self.auto_reconnect = True
        self.reconnect_attempts = 0
        self.max_reconnect_attempts = 10
        self.reconnect_delay = 5  # seconds between attempts
        self.reconnect_task = None
        
        # Admin and moderation settings
        self.is_admin = False
        self.current_mods = set()  # Set of current moderator user IDs
        self.banned_users = []  # List of banned users (only available when admin)
        
        # For Discord bridge compatibility
        self._username_change_event = asyncio.Event()
        self._pending_username = None
        self._pending_pair_request = None
    
    async def connect_to_room(self):
        """Connect to the courtroom WebSocket using raw websockets"""
        base_url = "wss://objection.lol"
        # Convert HTTP URL to WebSocket URL and construct with parameters
        websocket_url = f"{base_url}/courtroom-api/socket.io/?roomId={self.room_id}&username={self.username}&password=&EIO=4&transport=websocket"
        
        try:
            # Disconnect first if already connected
            if self.connected:
                await self.graceful_disconnect()
                await asyncio.sleep(2)  # Wait longer for clean disconnection

            print(f"🔌 Connecting to WebSocket: {websocket_url}")
            # Use default WebSocket settings, let server handle ping/pong
            self.websocket = await websockets.connect(websocket_url)
            print(f"✅ WebSocket connection established")
            
            # Wait for initial handshake message
            print("⏳ Waiting for server handshake...")
            initial_message = await self.websocket.recv()
            print(f"📨 Received handshake: {initial_message}")
            
            if initial_message.startswith('0'):
                # Parse ping interval and timeout from handshake
                try:
                    handshake_data = json.loads(initial_message[1:])
                    self.ping_interval = handshake_data.get('pingInterval', self.ping_interval)
                    self.ping_timeout = handshake_data.get('pingTimeout', self.ping_timeout)
                    print(f"⏱️ Ping interval: {self.ping_interval}ms, Timeout: {self.ping_timeout}ms")
                except:
                    print("⚠️ Could not parse handshake data, using defaults")
                
                # Send handshake acknowledgment
                print("🤝 Sending handshake acknowledgment...")
                await self.websocket.send("40")
                
                # Wait for server response
                response = await self.websocket.recv()
                print(f"📨 Server response: {response}")
                
                if response.startswith('40'):
                    print("✅ Handshake completed successfully")
                    self.connected = True
                    self.reconnect_attempts = 0  # Reset reconnect attempts on successful connection
                    
                    # Send "me" message to get user info
                    print("🔍 Sending 'me' message...")
                    await self.websocket.send('42["me"]')
                    
                    # Send "get_room" message to join/get room info
                    print("🏠 Sending 'get_room' message...")
                    await self.websocket.send('42["get_room"]')
                    
                    # Start the message processing loop only - let server handle ping/pong
                    asyncio.create_task(self.message_loop())
                    
                    return True
                else:
                    print(f"❌ Unexpected response after handshake: {response}")
                    return False
            else:
                print(f"❌ Unexpected initial message: {initial_message}")
                return False
            
        except Exception as e:
            print(f"❌ Connection failed: {e}")
            if hasattr(self, 'websocket') and self.websocket:
                try:
                    await self.websocket.close()
                except:
                    pass
            return False
    
    async def message_loop(self):
        """Main message processing loop"""
        try:
            async for message in self.websocket:
                await self.process_message(message)
        except websockets.exceptions.ConnectionClosed:
            print("🔌 WebSocket connection closed")
            self.connected = False
            # Start auto-reconnect if enabled
            if self.auto_reconnect:
                await self.start_auto_reconnect()
        except Exception as e:
            print(f"❌ Error in message loop: {e}")
            self.connected = False
            # Start auto-reconnect if enabled
            if self.auto_reconnect:
                await self.start_auto_reconnect()
    
    async def process_message(self, message: str):
        """Process incoming WebSocket messages"""
        try:
            if message.startswith('42["message"'):
                # Handle chat messages
                start = message.find('[')
                if start > 0:
                    json_str = message[start:]
                    try:
                        data = json.loads(json_str)
                        if len(data) > 1 and isinstance(data[1], dict):
                            await self.handle_message(data[1])
                    except json.JSONDecodeError as e:
                        print(f"JSON decode error for message: {e}")
            
            elif message.startswith('42["update_room"'):
                # Handle room updates
                start = message.find('[')
                if start > 0:
                    json_str = message[start:]
                    try:
                        data = json.loads(json_str)
                        if len(data) > 1:
                            await self.handle_room_update(data[1])
                    except json.JSONDecodeError as e:
                        print(f"JSON decode error for room update: {e}")
            
            elif message.startswith('42["me"'):
                # Handle "me" response
                start = message.find('[')
                if start > 0:
                    json_str = message[start:]
                    try:
                        data = json.loads(json_str)
                        if len(data) > 1:
                            await self.handle_me_response(data[1])
                    except json.JSONDecodeError as e:
                        print(f"JSON decode error for me response: {e}")
            
            elif message.startswith('42["user_joined"'):
                # Handle user joined events
                start = message.find('[')
                if start > 0:
                    json_str = message[start:]
                    try:
                        data = json.loads(json_str)
                        if len(data) > 1:
                            await self.handle_user_joined(data[1])
                    except json.JSONDecodeError as e:
                        print(f"JSON decode error for user joined: {e}")
            
            elif message.startswith('42["user_left"'):
                # Handle user left events
                start = message.find('[')
                if start > 0:
                    json_str = message[start:]
                    try:
                        data = json.loads(json_str)
                        if len(data) > 1:
                            await self.handle_user_left(data[1])
                    except json.JSONDecodeError as e:
                        print(f"JSON decode error for user left: {e}")
            
            elif message.startswith('42["update_user"'):
                # Handle user update events
                start = message.find('[')
                if start > 0:
                    json_str = message[start:]
                    try:
                        data = json.loads(json_str)
                        if len(data) > 2:
                            await self.handle_update_user(data[1], data[2])
                    except json.JSONDecodeError as e:
                        print(f"JSON decode error for user update: {e}")
            
            elif message.startswith('42["create_pair"'):
                # Handle pairing requests
                start = message.find('[')
                if start > 0:
                    json_str = message[start:]
                    try:
                        data = json.loads(json_str)
                        if len(data) > 1:
                            await self.handle_create_pair(data[1])
                    except json.JSONDecodeError as e:
                        print(f"JSON decode error for create pair: {e}")
            
            elif message.startswith('42["owner_transfer"'):
                # Handle owner/admin transfer events
                start = message.find('[')
                if start > 0:
                    json_str = message[start:]
                    try:
                        data = json.loads(json_str)
                        if len(data) > 2:
                            await self.handle_owner_transfer(data[1], data[2])
                    except json.JSONDecodeError as e:
                        print(f"JSON decode error for owner transfer: {e}")
            
            elif message.startswith('42["update_mods"'):
                # Handle moderator list updates
                start = message.find('[')
                if start > 0:
                    json_str = message[start:]
                    try:
                        data = json.loads(json_str)
                        if len(data) > 1:
                            await self.handle_update_mods(data[1])
                    except json.JSONDecodeError as e:
                        print(f"JSON decode error for update mods: {e}")
            
            elif message.startswith('42["update_room_admin"'):
                # Handle admin-only room updates (includes ban list)
                start = message.find('[')
                if start > 0:
                    json_str = message[start:]
                    try:
                        data = json.loads(json_str)
                        if len(data) > 1:
                            await self.handle_update_room_admin(data[1])
                    except json.JSONDecodeError as e:
                        print(f"JSON decode error for update_room_admin: {e}")
            
            elif message.startswith('42["add_evidence"'):
                # Handle evidence added events
                start = message.find('[')
                if start > 0:
                    json_str = message[start:]
                    try:
                        data = json.loads(json_str)
                        if len(data) > 1:
                            await self.handle_add_evidence(data[1])
                    except json.JSONDecodeError as e:
                        print(f"JSON decode error for add_evidence: {e}")
            
            elif message.startswith('2'):
                # Ping message from server, respond with pong
                await self.websocket.send("3")
                log_verbose("📡 Received ping, sent pong")
                
            elif message.startswith('3'):
                # Pong message from server (response to our ping)
                log_verbose("📡 Received pong")
            
        except Exception as e:
            print(f"❌ Error processing message: {e}")
    
    async def start_auto_reconnect(self):
        """Start the auto-reconnect process"""
        if self.reconnect_task and not self.reconnect_task.done():
            return  # Already attempting to reconnect
        
        self.reconnect_task = asyncio.create_task(self.auto_reconnect_loop())
    
    async def auto_reconnect_loop(self):
        """Auto-reconnect loop with exponential backoff"""
        while self.auto_reconnect and not self.connected and self.reconnect_attempts < self.max_reconnect_attempts:
            self.reconnect_attempts += 1
            delay = min(self.reconnect_delay * (2 ** (self.reconnect_attempts - 1)), 60)  # Max 60 seconds
            
            print(f"🔄 Auto-reconnect attempt {self.reconnect_attempts}/{self.max_reconnect_attempts} in {delay} seconds...")
            await asyncio.sleep(delay)
            
            try:
                success = await self.connect_to_room()
                if success:
                    print("✅ Auto-reconnect successful!")
                    # Notify Discord of reconnection
                    if self.discord_bot and self.discord_bot.bridge_channel:
                        embed = discord.Embed(
                            title="🔄 Reconnected",
                            description="Successfully reconnected to objection.lol courtroom",
                            color=0x00ff00
                        )
                        await self.discord_bot.bridge_channel.send(embed=embed)
                    return
                else:
                    print(f"❌ Auto-reconnect attempt {self.reconnect_attempts} failed")
            except Exception as e:
                print(f"❌ Auto-reconnect attempt {self.reconnect_attempts} error: {e}")
        
        if self.reconnect_attempts >= self.max_reconnect_attempts:
            print(f"❌ Auto-reconnect failed after {self.max_reconnect_attempts} attempts")
            # Notify Discord of failure
            if self.discord_bot and self.discord_bot.bridge_channel:
                embed = discord.Embed(
                    title="❌ Reconnection Failed",
                    description=f"Failed to reconnect after {self.max_reconnect_attempts} attempts. Use `/reconnect` to try again.",
                    color=0xff0000
                )
                await self.discord_bot.bridge_channel.send(embed=embed)
    
    async def handle_message(self, data):
        """Handle incoming chat messages"""
        user_id = data.get('userId')
        message = data.get('message', {})
        text = message.get('text', '')

        # Check for pairing request message
        if "Please pair with me CourtDog-sama" in text and self._pending_pair_request and user_id != self.user_id:
            log_verbose(f"[PAIRING] Auto-accepting pairing due to message: {text}")
            await self.accept_pairing(self._pending_pair_request)
            self._pending_pair_request = None
            return

        # Check for moderator request message - flexible word order
        text_lower = text.lower()
        required_words = ["please", "mod", "me"]
        courtdog_variants = ["courtdog-sama", "courtdog"]
        
        # Check if all required words are present and at least one courtdog variant
        has_required_words = all(word in text_lower for word in required_words)
        has_courtdog = any(variant in text_lower for variant in courtdog_variants)
        
        if has_required_words and has_courtdog and self.is_admin and user_id != self.user_id:
            print(f"[MOD] Mod request from user: {text}")
            await self.handle_mod_request(user_id)
            return

        if user_id != self.user_id:
            # Check ignore patterns 
            ignore_patterns = self.config.get('settings', 'ignore_patterns')
            if any(pattern in text for pattern in ignore_patterns):
                return
            
            # Ignore messages with Discord user mentions (<@numbers>)
            if re.search(r'<@\d+>', text):
                log_verbose(f"🚫 Ignoring objection.lol message with user mention: {text[:50]}...")
                return
            
            # Get username from our stored mapping
            username = self.user_names.get(user_id)
            # If we don't have the username, request room update and wait for response
            if username is None:
                log_verbose(f"🔄 Unknown user {user_id[:8]}, requesting room update...")
                await self.websocket.send('42["get_room"]')
                # Wait a moment for the room update to be processed
                await asyncio.sleep(0.5)
                # Try again after the refresh
                username = self.user_names.get(user_id)
                if username is None:
                    # Still unknown after refresh, use fallback
                    username = f"User-{user_id[:8]}"
                    log_verbose(f"⚠️ User {user_id[:8]} still unknown after refresh, using fallback: {username}")
                else:
                    log_verbose(f"✅ Found username after refresh: {username}")
            log_verbose(f"📨 Received: {username}: {text}")
            # Send to Discord if connected
            if self.discord_bot:
                # Extract character and pose IDs from the message data
                character_id = message.get('characterId')
                pose_id = message.get('poseId')
                await self.discord_bot.send_to_discord(username, text, character_id, pose_id)
    
    async def handle_room_update(self, data):
        """Handle room updates to get user information"""
        # Log the raw data structure for debugging
        log_verbose(f"[DEBUG] Room update data keys: {list(data.keys()) if isinstance(data, dict) else 'Not a dict'}")
        
        # The data parameter IS the room object, users are nested inside it
        users = data.get('users', [])
        
        # Validate room update data - only process if we have valid user data
        if not isinstance(users, list):
            log_verbose(f"⚠️ Invalid room update: users is not a list: {type(users)}")
            log_verbose(f"[DEBUG] Full data structure: {data}")
            return
            
        # Check if this looks like a valid room update with actual user data
        valid_users = []
        for user in users:
            if isinstance(user, dict) and 'id' in user and 'username' in user:
                valid_users.append(user)
        
        log_verbose(f"[DEBUG] Found {len(users)} users in update, {len(valid_users)} valid users")
        
        # Don't update user mapping if we got empty or invalid user data
        # This prevents losing all users due to incomplete server responses
        if not valid_users and self.user_names:
            log_verbose(f"⚠️ Received empty user list in room update - keeping existing user data")
            log_verbose(f"👥 Existing users preserved: {list(self.user_names.values())}")
            # Still process other room data like mods, but don't touch user mapping
        else:
            # Build new username mapping from authoritative room data
            # This ensures we don't have stale entries from users who left
            old_user_names = self.user_names.copy()
            new_user_names = {}
            
            # Build the new mapping with current room users
            for user in valid_users:
                user_id = user['id']
                username = user['username']
                new_user_names[user_id] = username
                log_verbose(f"[DEBUG] Mapping user: {user_id[:8]}... → {username}")
            
            # Atomically replace the old mapping to avoid race conditions
            self.user_names = new_user_names
            
            # Log if we cleared any stale entries
            current_user_ids = set(self.user_names.keys())
            old_user_ids = set(old_user_names.keys())
            removed_users = old_user_ids - current_user_ids
            added_users = current_user_ids - old_user_ids
            
            if removed_users:
                removed_usernames = [old_user_names.get(uid, f"User-{uid[:8]}") for uid in removed_users]
                log_verbose(f"🧹 Cleaned up {len(removed_users)} stale user entries: {removed_usernames}")
            
            if added_users:
                added_usernames = [new_user_names.get(uid, f"User-{uid[:8]}") for uid in added_users]
                log_verbose(f"➕ Added {len(added_users)} new users: {added_usernames}")
            
            # Log current users
            usernames = [user.get('username') for user in valid_users]
            print(f"👥 Users in room: {usernames}")
        
        # Handle existing moderators when joining room
        if 'mods' in data:
            existing_mods = data.get('mods', [])
            if existing_mods:
                self.current_mods = set(existing_mods)
                # Get usernames for logging
                mod_usernames = []
                for mod_id in existing_mods:
                    username = self.user_names.get(mod_id, f"User-{mod_id[:8]}")
                    mod_usernames.append(username)
                print(f"[MOD] Found existing moderators in room: {mod_usernames}")
            else:
                print(f"[MOD] No existing moderators in room")
        
        # Signal username change event if our username was updated
        if self.user_id:
            for user in valid_users:
                if user.get('id') == self.user_id and self._pending_username:
                    if user.get('username') == self._pending_username:
                        log_verbose(f"[DEBUG] Username for our user_id matched pending username: {self._pending_username}")
                        self._username_change_event.set()
    
    async def handle_me_response(self, data):
        """Handle 'me' response to get our user ID"""
        if 'user' in data and 'id' in data['user']:
            self.user_id = data['user']['id']
            log_verbose(f"🤖 Bot ID: {self.user_id}")
    
    async def handle_user_joined(self, data):
        """Handle user_joined events"""
        log_verbose(f"[DEBUG] Received user_joined: {data}")

        if isinstance(data, dict):
            user_id = data.get('id')
            username = data.get('username')

            if user_id and username:
                # Add to our user mapping
                self.user_names[user_id] = username

                # Don't show notification for the bot itself
                if user_id != self.user_id:
                    # Always show join messages, even in non-verbose mode
                    print(f"👋 User joined: {username}")

                    # Send join notification to Discord
                    if self.discord_bot:
                        current_users = list(self.user_names.values())
                        await self.discord_bot.send_user_notification(username, "joined", current_users)
    
    async def handle_user_left(self, user_id):
        """Handle user_left events"""
        log_verbose(f"[DEBUG] Received user_left: {user_id}")

        if user_id and user_id in self.user_names:
            username = self.user_names[user_id]

            # Don't show notification for the bot itself
            if user_id != self.user_id:
                # Always show leave messages, even in non-verbose mode
                print(f"👋 User left: {username}")

                # Send leave notification to Discord
                if self.discord_bot:
                    # Remove from mapping first, then get current users
                    del self.user_names[user_id]
                    current_users = list(self.user_names.values())
                    await self.discord_bot.send_user_notification(username, "left", current_users)
            else:
                # Still remove from mapping even if it's the bot
                del self.user_names[user_id]
    
    async def handle_update_user(self, user_id, user_data):
        """Handle user updates (username changes)"""
        log_verbose(f"[DEBUG] Received update_user: user_id={user_id}, data={user_data}")

        if isinstance(user_data, dict) and user_id:
            new_username = user_data.get('username')

            if new_username:
                # Get the old username before updating
                old_username = self.user_names.get(user_id, f"User-{user_id[:8]}")

                # Update our user mapping with the new username
                self.user_names[user_id] = new_username

                # Don't show notification for the bot itself
                if user_id != self.user_id:
                    # Don't show notification for other court bots (check if either old or new username contains "courtdog")
                    old_has_courtdog = "courtdog" in old_username.lower()
                    new_has_courtdog = "courtdog" in new_username.lower()
                    
                    if not old_has_courtdog and not new_has_courtdog:
                        # Always show username changes, even in non-verbose mode
                        print(f"✏️ User changed name: {old_username} → {new_username}")

                        # Send name change notification to Discord
                        if self.discord_bot:
                            await self.discord_bot.send_username_change_notification(old_username, new_username)
                    else:
                        log_verbose(f"🤖 Court bot name change ignored: {old_username} → {new_username}")
    
    async def handle_create_pair(self, data):
        """Handle pairing requests"""
        log_verbose(f"[PAIRING] Received create_pair: {data}")
        # Only respond if our user_id is in the pairs list
        pairs = data.get('pairs', [])
        if not self.user_id:
            log_verbose("[PAIRING] Bot user_id not set yet, ignoring create_pair.")
            return
        found = any(pair.get('userId') == self.user_id for pair in pairs)
        if not found:
            log_verbose(f"[PAIRING] Ignoring create_pair: bot user_id {self.user_id} not in pairs.")
            return
        if self.discord_bot:
            await self.discord_bot.send_pairing_request_to_discord(data, self)
        self._pending_pair_request = data
        # Revert to original bot username when speaking as the bot itself
        original_username = self.config.get('objection', 'bot_username')
        await self.change_username_and_wait(original_username)
        await self.send_message("Ruff (You want to pair? Say exactly this: Please pair with me CourtDog-sama)")
    
    async def handle_owner_transfer(self, new_owner_id, room_code):
        """Handle owner/admin transfer events"""
        print(f"[ADMIN] Received owner_transfer: new_owner_id={new_owner_id}, room_code={room_code}")
        
        # Check if the bot received admin status
        if new_owner_id == self.user_id:
            print("🎯 Bot has been granted admin/owner status!")
            self.is_admin = True
            
            # Send notification to Discord
            if self.discord_bot and self.discord_bot.bridge_channel:
                embed = discord.Embed(
                    title="👑 Admin Status Granted",
                    description="Ruff (I am now an admin in the courtroom!)",
                    color=0xffd700  # Gold color
                )
                embed.add_field(
                    name="Status",
                    value="Ruff (I can now perform admin actions including moderator management.)",
                    inline=False
                )
                await self.discord_bot.bridge_channel.send(embed=embed)
        else:
            # Someone else received admin status, bot is no longer admin
            if self.is_admin:
                print("👑 CourtDog is no longer admin")
                self.is_admin = False
            
            # Someone else received admin status
            username = self.user_names.get(new_owner_id, f"User-{new_owner_id[:8]}")
            print(f"👑 {username} has been granted admin/owner status")
            
            # Optional: Send notification to Discord about other admin changes
            if self.discord_bot and self.discord_bot.bridge_channel:
                embed = discord.Embed(
                    title="👑 Admin Status Changed",
                    description=f"**{username}** has been granted admin status in the courtroom",
                    color=0x0099ff
                )
                await self.discord_bot.bridge_channel.send(embed=embed)
    
    async def handle_update_mods(self, mod_list):
        """Handle moderator list updates from the server"""
        print(f"[MOD] Received update_mods: {mod_list}")
        
        # Update our current moderators list with what the server tells us
        if isinstance(mod_list, list):
            self.current_mods = set(mod_list)
            
            # Get usernames for logging
            mod_usernames = []
            for mod_id in mod_list:
                username = self.user_names.get(mod_id, f"User-{mod_id[:8]}")
                mod_usernames.append(username)
            
            print(f"[MOD] Current moderators: {mod_usernames}")
        else:
            print(f"[MOD] Warning: Expected list but got {type(mod_list)}: {mod_list}")
    
    async def handle_update_room_admin(self, admin_data):
        """Handle admin-only room updates (includes ban list and other admin settings)"""
        print(f"[ADMIN] Received update_room_admin: {admin_data}")
        
        # Extract ban list if present
        if isinstance(admin_data, dict) and 'bans' in admin_data:
            self.banned_users = admin_data['bans']
            if self.banned_users:
                print(f"[ADMIN] Updated ban list: {len(self.banned_users)} banned user(s)")
                for ban in self.banned_users:
                    username = ban.get('username', 'Unknown')
                    user_id = ban.get('id', 'Unknown')
                    print(f"  - {username} (ID: {user_id[:8]}...)")
            else:
                print(f"[ADMIN] Ban list is empty")
        else:
            print(f"[ADMIN] No ban data in update_room_admin")
    
    async def handle_add_evidence(self, evidence_data):
        """Handle evidence added events"""
        print(f"[EVIDENCE] Received add_evidence: {evidence_data}")
        
        if isinstance(evidence_data, dict):
            evidence_id = evidence_data.get('evidenceId')
            evidence_name = evidence_data.get('name', 'Unknown Evidence')
            evidence_url = evidence_data.get('url', '')
            icon_url = evidence_data.get('iconUrl', '')
            evidence_type = evidence_data.get('type', 'image')
            username = evidence_data.get('username', 'Unknown')
            description = evidence_data.get('description', '')
            
            print(f"[EVIDENCE] {username} added evidence: '{evidence_name}' (ID: {evidence_id})")
            
            # Send to Discord if connected
            if self.discord_bot and self.discord_bot.bridge_channel:
                evidence_embed = discord.Embed(
                    title="📄 Evidence Added",
                    description=f"**{username}** added new evidence to the court record",
                    color=0xe67e22
                )
                evidence_embed.add_field(
                    name="Evidence Name",
                    value=evidence_name,
                    inline=True
                )
                evidence_embed.add_field(
                    name="Evidence ID",
                    value=f"#{evidence_id}",
                    inline=True
                )
                evidence_embed.add_field(
                    name="Type",
                    value=evidence_type.capitalize(),
                    inline=True
                )
                
                if description:
                    evidence_embed.add_field(
                        name="Description",
                        value=description,
                        inline=False
                    )
                
                # Use the image URL for display
                display_url = icon_url if icon_url else evidence_url
                if evidence_type == 'image' and display_url:
                    evidence_embed.set_image(url=display_url)
                elif display_url:
                    evidence_embed.add_field(
                        name="Evidence File",
                        value=display_url,
                        inline=False
                    )
                
                await self.discord_bot.bridge_channel.send(embed=evidence_embed)
                print(f"[EVIDENCE] Posted evidence to Discord: {evidence_name}")
    
    async def handle_mod_request(self, user_id):
        """Handle moderator request from a user"""
        username = self.user_names.get(user_id, f"User-{user_id[:8]}")
        print(f"[MOD] Processing mod request from {username} ({user_id})")
        
        # Check if user is already a moderator
        if user_id in self.current_mods:
            print(f"[MOD] {username} is already a moderator")
            return
        
        # Send mod request to Discord for approval
        if self.discord_bot and self.discord_bot.bridge_channel:
            await self.discord_bot.send_mod_request_to_discord(user_id, username, self)
    
    async def add_moderator(self, user_id):
        """Add a user as a moderator"""
        if not self.is_admin:
            print("[MOD] Cannot add moderator - bot is not admin")
            return False
        
        # Check if user is still in the room
        if user_id not in self.user_names:
            print(f"[MOD] Cannot add moderator - user {user_id[:8]} not in room")
            return False
        
        # Add to current mods set
        self.current_mods.add(user_id)
        
        # Update moderators on server
        return await self.update_moderators()
    
    async def update_moderators(self):
        """Update the moderator list on the server"""
        if not self.is_admin:
            print("[MOD] Cannot update moderators - bot is not admin")
            return False
        
        # Filter out users who are no longer in the room
        valid_mods = [mod_id for mod_id in self.current_mods if mod_id in self.user_names]
        self.current_mods = set(valid_mods)
        
        # Send update to server
        try:
            # Send as object with "mods" key, not array directly
            update_data = {"mods": valid_mods}
            message = f'42["update_mods",{json.dumps(update_data)}]'
            await self.websocket.send(message)
            
            mod_usernames = [self.user_names.get(mod_id, f"User-{mod_id[:8]}") for mod_id in valid_mods]
            print(f"[MOD] Updated moderators: {mod_usernames}")
            return True
        except Exception as e:
            print(f"[MOD] Failed to update moderators: {e}")
            return False
    
    async def change_username_and_wait(self, new_username, timeout=2.0):
        """Change the bot's username using WebSocket"""
        log_verbose(f"[DEBUG] Requesting username change to: {new_username}")
        
        # Check if WebSocket is still connected
        if not self.connected:
            log_verbose("❌ Cannot change username - Bot marked as disconnected")
            # Trigger auto-reconnect if not already in progress
            if self.auto_reconnect:
                await self.start_auto_reconnect()
            return False
            
        if not self.websocket:
            print("❌ Cannot change username - WebSocket is None")
            self.connected = False
            # Trigger auto-reconnect if not already in progress
            if self.auto_reconnect:
                await self.start_auto_reconnect()
            return False
            
        if self.websocket.close_code is not None:
            print(f"❌ Cannot change username - WebSocket closed with code {self.websocket.close_code}")
            self.connected = False
            # Trigger auto-reconnect if not already in progress
            if self.auto_reconnect:
                await self.start_auto_reconnect()
            return False
            
        self._pending_username = new_username
        self._username_change_event.clear()
        
        try:
            # Send username change via WebSocket
            message_data = {"username": new_username}
            message = f'42["change_username",{json.dumps(message_data)}]'
            await self.websocket.send(message)
            
            # No waiting or timeout, return immediately for compatibility
            self._pending_username = None
            return True
        except Exception as e:
            print(f"❌ Username change failed: {e}")
            self.connected = False
            # Trigger auto-reconnect if not already in progress
            if self.auto_reconnect:
                await self.start_auto_reconnect()
            return False
    
    def set_discord_bot(self, discord_bot):
        """Link the Discord bot"""
        self.discord_bot = discord_bot

    async def accept_pairing(self, pair_data):
        """Accept a pairing request"""
        print(f"[PAIRING] Accepting pair: {pair_data}")
        # Extract pairId from the create_pair data
        pair_id = None
        if isinstance(pair_data, dict):
            pair_id = pair_data.get('id')
        if pair_id:
            response_data = {"pairId": pair_id, "status": "accepted"}
            message = f'42["respond_to_pair",{json.dumps(response_data)}]'
            await self.websocket.send(message)
        else:
            print("[PAIRING] Could not find pairId in pair_data, not sending respond_to_pair.")

    async def decline_pairing(self, pair_data):
        """Decline a pairing request"""
        print(f"[PAIRING] Declining pair: {pair_data}")
        # Extract pairId from the create_pair data
        pair_id = None
        if isinstance(pair_data, dict):
            pair_id = pair_data.get('id')
        if pair_id:
            response_data = {"pairId": pair_id, "status": "rejected"}
            message = f'42["respond_to_pair",{json.dumps(response_data)}]'
            await self.websocket.send(message)
            await self.websocket.send('42["leave_pair"]')
        else:
            print("[PAIRING] Could not find pairId in pair_data, only sending leave_pair.")
            await self.websocket.send('42["leave_pair"]')
    
    async def graceful_disconnect(self):
        """Gracefully disconnect: clean up Discord, update room, disconnect socket."""
        print("🔄 Starting graceful disconnect...")
        
        # Cancel auto-reconnect if in progress
        self.auto_reconnect = False
        if self.reconnect_task and not self.reconnect_task.done():
            self.reconnect_task.cancel()
            try:
                await self.reconnect_task
            except asyncio.CancelledError:
                pass
        
        if self.discord_bot:
            try:
                await self.discord_bot.full_cleanup()
            except Exception as e:
                print(f"⚠️ Error during Discord cleanup: {e}")
        
        if self.connected and self.websocket:
            try:
                # Try to emit final room update before disconnecting
                await self.websocket.send('42["get_room"]')
                await asyncio.sleep(0.5)  # Give server time to process
            except Exception as e:
                print(f"⚠️ Could not emit get_room on disconnect: {e}")
            
            try:
                # Explicitly close the websocket
                print("🔌 Closing WebSocket connection...")
                await self.websocket.close()
                
                # Wait for disconnection to complete
                await asyncio.sleep(1)
                
                print("✅ WebSocket closed successfully")
                    
            except Exception as e:
                print(f"⚠️ Error during socket disconnect: {e}")
        
        # Always reset connection state
        self.connected = False
        print("✅ Graceful disconnect completed")
    
    async def send_message(self, text, character_id=None, pose_id=None):
        """Send a message to the chatroom with optional character/pose override"""
        if not self.connected:
            print("❌ Not connected - cannot send message")
            # Trigger auto-reconnect if not already in progress
            if self.auto_reconnect:
                await self.start_auto_reconnect()
            return False
            
        # Check if socket is actually connected before sending
        if not self.websocket or self.websocket.close_code is not None:
            print("❌ WebSocket connection lost - cannot send message")
            self.connected = False
            # Trigger auto-reconnect if not already in progress
            if self.auto_reconnect:
                await self.start_auto_reconnect()
            return False
            
        # Use provided character/pose or fall back to config defaults
        char_id = character_id if character_id is not None else self.config.get('settings', 'character_id')
        p_id = pose_id if pose_id is not None else self.config.get('settings', 'pose_id')
        message_data = {
            "characterId": char_id,
            "poseId": p_id,
            "text": text
        }
        
        try:
            message = f'42["message",{json.dumps(message_data)}]'
            await self.websocket.send(message)
            log_verbose(f"📤 Sent: {text}")
            return True
        except Exception as e:
            print(f"❌ Send failed: {e}")
            # If send fails, it indicates connection issues
            if "closed" in str(e).lower() or "disconnected" in str(e).lower():
                print("🔗 Send failure suggests connection loss - marking as disconnected")
                self.connected = False
                # Trigger auto-reconnect if not already in progress
                if self.auto_reconnect:
                    await self.start_auto_reconnect()
            return False
    def start_input_thread(self):
        """Start a thread to handle console input"""
        def input_worker():
            while self.connected:
                try:
                    message = input("CourtBot> ")
                    if message.lower() in ['quit', 'exit', 'stop']:
                        self.message_queue.put(None)  # Signal to quit
                        break
                    elif message.strip():
                        self.message_queue.put(message)
                except EOFError:
                    break
        thread = threading.Thread(target=input_worker, daemon=True)
        thread.start()
    
    async def interactive_mode(self):
        """Handle interactive messaging"""
        print("💬 Interactive mode started. Type messages to send (or 'quit' to exit):")
        self.start_input_thread()
        while self.connected:
            try:
                # Check for messages from input thread
                if not self.message_queue.empty():
                    message = self.message_queue.get_nowait()
                    if message is None:  # Quit signal
                        break
                    await self.send_message(message)
                await asyncio.sleep(0.1)  # Small delay to prevent busy waiting
            except KeyboardInterrupt:
                break
    
    async def keep_alive(self):
        """Keep the objection bot alive"""
        while self.connected:
            await asyncio.sleep(1)
    
    async def disconnect(self):
        """Disconnect from the server"""
        await self.graceful_disconnect()
    
    async def update_room_title(self, title):
        """Update the room title (admin only)"""
        if not self.is_admin:
            print("[TITLE] Cannot update title - bot is not admin")
            return False
        
        if not title or len(title) > 150:
            print("[TITLE] Title must be 1-150 characters")
            return False
        
        # Send update to server
        try:
            update_data = {"title": title}
            message = f'42["update_room",{json.dumps(update_data)}]'
            await self.websocket.send(message)
            print(f"[TITLE] Updated room title: {title}")
            return True
        except Exception as e:
            print(f"[TITLE] Error updating title: {e}")
            return False

    async def update_room_slowmode(self, seconds):
        """Update the room slow mode (admin only)"""
        if not self.is_admin:
            print("[SLOWMODE] Cannot update slow mode - bot is not admin")
            return False
        
        if seconds < 0 or seconds > 60:
            print("[SLOWMODE] Slow mode seconds must be 0-60")
            return False
        
        # Send update to server
        try:
            update_data = {"slowModeSeconds": seconds}
            message = f'42["update_room",{json.dumps(update_data)}]'
            await self.websocket.send(message)
            if seconds == 0:
                print(f"[SLOWMODE] Disabled slow mode")
            else:
                print(f"[SLOWMODE] Set slow mode to {seconds} seconds")
            return True
        except Exception as e:
            print(f"[SLOWMODE] Error updating slow mode: {e}")
            return False

    async def update_room_password(self, password):
        """Update the room password (admin only)"""
        if not self.is_admin:
            print("[PASSWORD] Cannot update password - bot is not admin")
            return False
        
        # Send update to server using update_room_admin
        try:
            update_data = {"password": password}
            message = f'42["update_room_admin",{json.dumps(update_data)}]'
            await self.websocket.send(message)
            print(f"[PASSWORD] Updated room password")
            return True
        except Exception as e:
            print(f"[PASSWORD] Error updating password: {e}")
            return False

    async def update_room_textbox(self, textbox_id):
        """Update the room textbox appearance (admin only)"""
        if not self.is_admin:
            print("[TEXTBOX] Cannot update textbox - bot is not admin")
            return False
        
        if not textbox_id:
            print("[TEXTBOX] Textbox ID cannot be empty")
            return False
        
        # Send update to server
        try:
            update_data = {"chatbox": textbox_id}
            message = f'42["update_room",{json.dumps(update_data)}]'
            await self.websocket.send(message)
            print(f"[TEXTBOX] Updated room textbox: {textbox_id}")
            return True
        except Exception as e:
            print(f"[TEXTBOX] Error updating textbox: {e}")
            return False

    async def update_room_aspect_ratio(self, aspect_ratio):
        """Update the room aspect ratio (admin only)"""
        if not self.is_admin:
            print("[ASPECT] Cannot update aspect ratio - bot is not admin")
            return False
        
        # Validate aspect ratio
        valid_ratios = ["3:2", "4:3", "16:9", "16:10"]
        if aspect_ratio not in valid_ratios:
            print(f"[ASPECT] Invalid aspect ratio: {aspect_ratio}. Valid options: {', '.join(valid_ratios)}")
            return False
        
        # Send update to server
        try:
            update_data = {"aspectRatio": aspect_ratio}
            message = f'42["update_room",{json.dumps(update_data)}]'
            await self.websocket.send(message)
            print(f"[ASPECT] Updated room aspect ratio: {aspect_ratio}")
            return True
        except Exception as e:
            print(f"[ASPECT] Error updating aspect ratio: {e}")
            return False

    async def update_room_spectating(self, enable_spectating):
        """Enable or disable spectating in the room (admin only)"""
        if not self.is_admin:
            print("[SPECTATING] Cannot update spectating - bot is not admin")
            return False
        
        # Send update to server
        try:
            update_data = {"enableSpectating": enable_spectating}
            message = f'42["update_room",{json.dumps(update_data)}]'
            await self.websocket.send(message)
            status = "enabled" if enable_spectating else "disabled"
            print(f"[SPECTATING] {status.capitalize()} spectating in room")
            return True
        except Exception as e:
            print(f"[SPECTATING] Error updating spectating: {e}")
            return False

    async def refresh_room_data(self):
        """Refresh room data by sending get_room message"""
        if not self.connected or not self.websocket:
            print("[REFRESH] Cannot refresh - not connected")
            return False
        
        try:
            print("🔄 Refreshing room data...")
            await self.websocket.send('42["get_room"]')
            return True
        except Exception as e:
            print(f"[REFRESH] Error refreshing room data: {e}")
            return False

    async def transfer_ownership(self, target_user_id):
        """Transfer room ownership to another user (owner only)"""
        if not self.connected or not self.websocket:
            print("[TRANSFER] Cannot transfer ownership - not connected")
            return False
        
        if not self.is_admin:
            print("[TRANSFER] Cannot transfer ownership - bot is not admin/owner")
            return False
        
        try:
            print(f"🔄 Transferring ownership to user: {target_user_id}")
            message = f'42["owner_transfer","{target_user_id}"]'
            await self.websocket.send(message)
            print(f"[TRANSFER] Ownership transfer initiated for user: {target_user_id}")
            return True
        except Exception as e:
            print(f"[TRANSFER] Error transferring ownership: {e}")
            return False

    def get_user_id_by_username(self, username):
        """Get user ID by username (case-insensitive search)"""
        username_lower = username.lower()
        for user_id, stored_username in self.user_names.items():
            if stored_username.lower() == username_lower:
                return user_id
        return None

async def shutdown(objection_bot, discord_bot):
    print("Shutting down bots...")
    await objection_bot.disconnect()
    await discord_bot.close()
    print("Bots disconnected. Exiting.")
    sys.exit(0)

def setup_signal_handlers(loop, objection_bot, discord_bot):
    for sig in (signal.SIGINT, signal.SIGTERM):
        try:
            loop.add_signal_handler(sig, lambda: asyncio.create_task(shutdown(objection_bot, discord_bot)))
        except NotImplementedError:
            # add_signal_handler may not be implemented on Windows event loop
            pass

async def terminal_command_listener(objection_bot, discord_bot):
    """Listen for terminal commands and handle them."""
    while True:
        try:
            cmd = (await aioconsole.ainput("CourtBot> ")).strip()
            cmd_lower = cmd.lower()
            
            if cmd_lower == "disconnect":
                print("🛑 Disconnect command received. Disconnecting bots (but script will keep running)...")
                await objection_bot.disconnect()
                print("✅ Bots disconnected. Script is still running. Type 'reconnect' to reconnect or 'quit' to exit.")
            elif cmd_lower in ["quit", "exit", "stop"]:
                print("🛑 Quit command received. Shutting down bots and exiting...")
                await shutdown(objection_bot, discord_bot)
            elif cmd_lower == "reconnect":
                print("🔄 Reconnect command received. Attempting to reconnect...")
                await objection_bot.connect_to_room()
                print("✅ Reconnection attempted.")
            elif cmd_lower.startswith("say "):
                # Extract the message after "say "
                message = cmd[4:]  # Remove "say " prefix (preserving original case)
                if message.strip():
                    if objection_bot.connected:
                        # Revert to original bot username when speaking as the bot itself
                        original_username = objection_bot.config.get('objection', 'bot_username')
                        await objection_bot.change_username_and_wait(original_username)
                        # Small delay after username change before sending message
                        await objection_bot.send_message(message)
                        print(f"📤 Sent to courtroom: {message}")
                    else:
                        print("❌ Not connected to objection.lol. Use 'reconnect' first.")
                else:
                    print("❌ Please provide a message after 'say'. Example: say Hello everyone!")
            elif cmd_lower.startswith("transfer "):
                # Extract the username after "transfer "
                username = cmd[9:].strip()  # Remove "transfer " prefix (preserving original case)
                if username:
                    if objection_bot.connected:
                        if objection_bot.is_admin:
                            # Find user ID by username
                            user_id = objection_bot.get_user_id_by_username(username)
                            if user_id:
                                print(f"🔄 Transferring ownership to '{username}' (ID: {user_id[:8]}...)")
                                success = await objection_bot.transfer_ownership(user_id)
                                if success:
                                    print(f"✅ Ownership transfer initiated successfully!")
                                    print(f"⚠️ Bot will no longer be admin after transfer completes.")
                                else:
                                    print(f"❌ Failed to transfer ownership.")
                            else:
                                print(f"❌ User '{username}' not found in courtroom.")
                                print("Current users:")
                                for uid, uname in objection_bot.user_names.items():
                                    print(f"   - {uname} (ID: {uid[:8]}...)")
                        else:
                            print("❌ Bot is not admin/owner. Cannot transfer ownership.")
                    else:
                        print("❌ Not connected to objection.lol. Use 'reconnect' first.")
                else:
                    print("❌ Please provide a username after 'transfer'. Example: transfer JohnDoe")
            elif cmd_lower == "status":
                # Show detailed bot status
                print("🤖 Bot Status:")
                print(f"   Objection.lol: {'🟢 Connected' if objection_bot.connected else '🔴 Disconnected'}")
                print(f"   Discord: {'🟢 Connected' if not discord_bot.is_closed() else '🔴 Disconnected'}")
                print(f"   Admin Status: {'🛡️ Yes' if objection_bot.is_admin else '❌ No'}")
                print(f"   Room ID: {objection_bot.room_id}")
                print(f"   Bot Username: {objection_bot.username}")
                print(f"   Users in Room: {len(objection_bot.user_names)}")
                if objection_bot.current_mods:
                    mod_names = [objection_bot.user_names.get(mod_id, f"User-{mod_id[:8]}") for mod_id in objection_bot.current_mods]
                    print(f"   Moderators: {', '.join(mod_names)}")
                else:
                    print(f"   Moderators: None")
                print(f"   Reconnect Attempts: {objection_bot.reconnect_attempts}/{objection_bot.max_reconnect_attempts}")
            elif cmd_lower == "users":
                # List all users in the courtroom
                if objection_bot.user_names:
                    print(f"👥 Users in Courtroom ({len(objection_bot.user_names)}):")
                    for user_id, username in objection_bot.user_names.items():
                        status_indicators = []
                        if user_id == objection_bot.user_id:
                            status_indicators.append("🤖 Bot")
                        if user_id in objection_bot.current_mods:
                            status_indicators.append("🛡️ Mod")
                        status_text = f" ({', '.join(status_indicators)})" if status_indicators else ""
                        print(f"   - {username}{status_text} (ID: {user_id[:8]}...)")
                else:
                    print("👥 No users found in courtroom")
            elif cmd_lower == "refresh":
                # Refresh room data
                if objection_bot.connected:
                    print("🔄 Refreshing room data...")
                    success = await objection_bot.refresh_room_data()
                    if success:
                        await asyncio.sleep(1)  # Wait for response
                        print(f"✅ Room data refreshed. Found {len(objection_bot.user_names)} users.")
                    else:
                        print("❌ Failed to refresh room data.")
                else:
                    print("❌ Not connected to objection.lol. Use 'reconnect' first.")
            elif cmd_lower.startswith("title "):
                # Change room title
                title = cmd[6:].strip()  # Remove "title " prefix
                if title:
                    if objection_bot.connected:
                        if objection_bot.is_admin:
                            print(f"📝 Changing room title to: '{title}'")
                            success = await objection_bot.update_room_title(title)
                            if success:
                                print("✅ Room title updated successfully!")
                            else:
                                print("❌ Failed to update room title.")
                        else:
                            print("❌ Bot is not admin. Cannot change room title.")
                    else:
                        print("❌ Not connected to objection.lol. Use 'reconnect' first.")
                else:
                    print("❌ Please provide a title after 'title'. Example: title My Awesome Courtroom")
            elif cmd_lower.startswith("slowmode "):
                # Set slow mode
                try:
                    seconds = int(cmd[9:].strip())  # Remove "slowmode " prefix
                    if 0 <= seconds <= 60:
                        if objection_bot.connected:
                            if objection_bot.is_admin:
                                if seconds == 0:
                                    print("⏱️ Disabling slow mode...")
                                else:
                                    print(f"⏱️ Setting slow mode to {seconds} seconds...")
                                success = await objection_bot.update_room_slowmode(seconds)
                                if success:
                                    print("✅ Slow mode updated successfully!")
                                else:
                                    print("❌ Failed to update slow mode.")
                            else:
                                print("❌ Bot is not admin. Cannot change slow mode.")
                        else:
                            print("❌ Not connected to objection.lol. Use 'reconnect' first.")
                    else:
                        print("❌ Slow mode seconds must be between 0 and 60.")
                except ValueError:
                    print("❌ Please provide a valid number after 'slowmode'. Example: slowmode 5")
            elif cmd_lower.startswith("textbox "):
                # Change textbox style
                style = cmd[8:].strip()  # Remove "textbox " prefix
                if style:
                    if objection_bot.connected:
                        if objection_bot.is_admin:
                            print(f"🎨 Changing textbox style to: '{style}'")
                            success = await objection_bot.update_room_textbox(style)
                            if success:
                                print("✅ Textbox style updated successfully!")
                            else:
                                print("❌ Failed to update textbox style.")
                        else:
                            print("❌ Bot is not admin. Cannot change textbox style.")
                    else:
                        print("❌ Not connected to objection.lol. Use 'reconnect' first.")
                else:
                    print("❌ Please provide a style after 'textbox'. Example: textbox aa-trilogy")
            elif cmd_lower.startswith("aspect "):
                # Change aspect ratio
                ratio = cmd[7:].strip()  # Remove "aspect " prefix
                if ratio:
                    valid_ratios = ["3:2", "4:3", "16:9", "16:10"]
                    if ratio in valid_ratios:
                        if objection_bot.connected:
                            if objection_bot.is_admin:
                                print(f"📐 Changing aspect ratio to: '{ratio}'")
                                success = await objection_bot.update_room_aspect_ratio(ratio)
                                if success:
                                    print("✅ Aspect ratio updated successfully!")
                                else:
                                    print("❌ Failed to update aspect ratio.")
                            else:
                                print("❌ Bot is not admin. Cannot change aspect ratio.")
                        else:
                            print("❌ Not connected to objection.lol. Use 'reconnect' first.")
                    else:
                        print(f"❌ Invalid aspect ratio '{ratio}'. Valid options: {', '.join(valid_ratios)}")
                else:
                    print("❌ Please provide an aspect ratio after 'aspect'. Example: aspect 16:9")
            elif cmd_lower == "config":
                # Show current configuration
                print("⚙️ Current Configuration:")
                print(f"   Room ID: {objection_bot.config.get('objection', 'room_id')}")
                print(f"   Bot Username: {objection_bot.config.get('objection', 'bot_username')}")
                print(f"   Character ID: {objection_bot.config.get('settings', 'character_id')}")
                print(f"   Pose ID: {objection_bot.config.get('settings', 'pose_id')}")
                print(f"   Mode: {objection_bot.config.get('settings', 'mode')}")
                print(f"   Auto-reconnect: {objection_bot.auto_reconnect}")
                print(f"   Max reconnect attempts: {objection_bot.max_reconnect_attempts}")
                discord_config = objection_bot.config.get('discord')
                if discord_config:
                    print(f"   Discord Channel ID: {discord_config.get('channel_id')}")
                    print(f"   Discord Guild ID: {discord_config.get('guild_id')}")
            elif cmd_lower == "debug":
                # Show debug information
                print("🐛 Debug Information:")
                print(f"   WebSocket State: {objection_bot.websocket.state if objection_bot.websocket else 'None'}")
                print(f"   WebSocket Close Code: {objection_bot.websocket.close_code if objection_bot.websocket else 'None'}")
                print(f"   User ID: {objection_bot.user_id}")
                print(f"   Pending Username: {objection_bot._pending_username}")
                print(f"   Pending Pair Request: {bool(objection_bot._pending_pair_request)}")
                print(f"   Message Queue Size: {objection_bot.message_queue.qsize()}")
                print(f"   Discord Nicknames: {len(discord_bot.nicknames)} users")
                print(f"   Discord Colors: {len(discord_bot.colors)} users")
                if objection_bot.reconnect_task:
                    print(f"   Reconnect Task: {objection_bot.reconnect_task.done()}")
            elif cmd_lower == "clear":
                # Clear the terminal
                import os
                os.system('cls' if os.name == 'nt' else 'clear')
                print("🤖 CourtBot Terminal - Type 'help' for commands")
            elif cmd_lower.startswith("ws ") or cmd_lower.startswith("websocket "):
                # Send raw WebSocket message
                prefix_len = 3 if cmd_lower.startswith("ws ") else 10  # "ws " or "websocket "
                raw_message = cmd[prefix_len:].strip()
                if raw_message:
                    if objection_bot.connected:
                        try:
                            await objection_bot.websocket.send(raw_message)
                            print(f"📡 Sent raw WebSocket message: {raw_message}")
                        except Exception as e:
                            print(f"❌ Failed to send WebSocket message: {e}")
                    else:
                        print("❌ Not connected to objection.lol. Use 'reconnect' first.")
                else:
                    print("❌ Please provide a WebSocket message. Examples:")
                    print("   ws 42[\"get_room\"]")
                    print("   ws 42[\"message\",{\"characterId\":1,\"poseId\":1,\"text\":\"Hello\"}]")
                    print("   ws 2  (ping)")
                    print("   ws 3  (pong)")
                    print("   ws 40  (handshake ack)")
            elif cmd_lower == "help":
                print("Available commands:")
                print("\n🔗 Connection:")
                print("  connect/reconnect - Reconnect to objection.lol")
                print("  disconnect        - Disconnect from objection.lol")
                print("  status           - Show detailed bot status")
                print("  refresh          - Refresh room data")
                print("\n💬 Communication:")
                print("  say <message>    - Send a message to the courtroom")
                print("\n👥 User Management:")
                print("  users            - List all users in courtroom")
                print("  transfer <user>  - Transfer ownership to user (admin only)")
                print("\n🛡️ Admin Commands:")
                print("  title <text>     - Change room title (admin only)")
                print("  slowmode <0-60>  - Set slow mode seconds (admin only)")
                print("  textbox <style>  - Change textbox style (admin only)")
                print("  aspect <ratio>   - Change aspect ratio (admin only)")
                print("\n� Advanced:")
                print("  ws <message>     - Send raw WebSocket message")
                print("  websocket <msg>  - Send raw WebSocket message (alias)")
                print("\n�🛠️ Utility:")
                print("  config           - Show current configuration")
                print("  debug            - Show debug information")
                print("  clear            - Clear terminal screen")
                print("  help             - Show this help message")
                print("  quit/exit/stop   - Shutdown and exit")
            else:
                print(f"Unknown command: {cmd_lower}. Type 'help' for available commands.")
        except (EOFError, KeyboardInterrupt):
            print("🛑 Terminal closed. Shutting down bots...")
            await shutdown(objection_bot, discord_bot)
async def main():
    global VERBOSE_MODE
    
    # Load configuration
    config = Config()
    
    # Set verbose mode from config
    VERBOSE_MODE = config.get('settings', 'verbose')
    if VERBOSE_MODE is None:
        VERBOSE_MODE = True  # Default to verbose if not set
    
    # Validate configuration
    errors = config.validate()
    if errors:
        print("❌ Configuration errors found:")
        for error in errors:
            print(f"   - {error}")
        print("\nPlease fix the configuration file and restart the bot.")
        return
    
    log_verbose("📋 Configuration loaded successfully!")
    log_verbose(f"🏠 Room: {config.get('objection', 'room_id')}")
    log_verbose(f"🤖 Username: {config.get('objection', 'bot_username')}")
    log_verbose(f"🎭 Mode: {config.get('settings', 'mode')}")
    
    if not VERBOSE_MODE:
        print("💬 Simple logging mode enabled (set VERBOSE=true for detailed logs)")
    else:
        print("📝 Verbose logging mode enabled")
    # Create bots
    objection_bot = ObjectionBot(config)
    discord_bot = DiscordCourtBot(objection_bot, config)
    # Link them together
    objection_bot.set_discord_bot(discord_bot)
    log_verbose("🔌 Attempting to connect to objection.lol...")
    objection_success = await objection_bot.connect_to_room()
    if objection_success:
        log_verbose("✅ Objection.lol connection successful!")
        # Start Discord bot in background
        log_verbose("🔌 Starting Discord bot...")
        discord_task = asyncio.create_task(discord_bot.start(config.get('discord', 'token')))
        # Start terminal command listener in background
        terminal_task = asyncio.create_task(terminal_command_listener(objection_bot, discord_bot))
        
        # Setup signal handlers for graceful shutdown
        setup_signal_handlers(asyncio.get_running_loop(), objection_bot, discord_bot)
        
        # Send initial greeting
        await asyncio.sleep(3)  # Wait for Discord bot to connect
        # Revert to original bot username for initial greeting
        original_username = objection_bot.config.get('objection', 'bot_username')
        await objection_bot.change_username_and_wait(original_username)
        await objection_bot.send_message("[#bgs20412]Ruff (Relaying messages)")
        
        # Choose mode based on configuration
        mode = config.get('settings', 'mode')
        if mode == "interactive":
            print("💬 Interactive mode enabled")
            await objection_bot.interactive_mode()
        else:
            print("🌉 Bridge mode active. Messages will be relayed between Discord and Objection.lol")
            print("Press Ctrl+C to stop the bot")
        
        try:
            # Keep both bots running
            await asyncio.gather(
                discord_task,
                objection_bot.keep_alive(),
                terminal_task
            )
        except KeyboardInterrupt:
            print("\n🛑 Stopping bots...")
            discord_task.cancel()
            terminal_task.cancel()
            await shutdown(objection_bot, discord_bot)
    else:
        print("❌ Failed to connect to objection.lol")
if __name__ == "__main__":
    asyncio.run(main())<|MERGE_RESOLUTION|>--- conflicted
+++ resolved
@@ -835,11 +835,7 @@
                 ephemeral=True
             )
 
-<<<<<<< HEAD
-        @self.tree.command(name="avatars", description="Toggle character avatar display in Discord")
-=======
         @self.tree.command(name="avatars", description="Toggle character avatar display in Discord", guild=discord.Object(id=self.guild_id))
->>>>>>> ee07e862
         @app_commands.describe(enabled="Enable or disable avatar display")
         @app_commands.choices(enabled=[
             app_commands.Choice(name="Enable", value="enable"),
@@ -847,13 +843,10 @@
         ])
         async def avatars_command(interaction: discord.Interaction, enabled: app_commands.Choice[str]):
             """Toggle avatar display"""
-<<<<<<< HEAD
-=======
             if not check_guild_and_channel(interaction):
                 await interaction.response.send_message("❌ This command can only be used in the configured bridge channel.", ephemeral=True)
                 return
             
->>>>>>> ee07e862
             if enabled.value == "enable":
                 self.show_avatars = True
                 status_emoji = "✅"
@@ -898,11 +891,7 @@
             await interaction.response.send_message(embed=embed, ephemeral=False)
             print(f"[AVATARS] Avatar display {status_text} by {interaction.user.display_name}")
 
-<<<<<<< HEAD
-        @self.tree.command(name="shaba")
-=======
         @self.tree.command(name="shaba", guild=discord.Object(id=self.guild_id))
->>>>>>> ee07e862
         async def shaba_command(interaction: discord.Interaction):
             """Shaba command"""
             if not check_guild_and_channel(interaction):
@@ -1707,13 +1696,10 @@
                     # Create embed with avatar at top, then username and message below
                     # Use a zero-width space if message is empty to ensure embed has a description
                     embed_description = cleaned_message if cleaned_message and cleaned_message.strip() else "\u200b"
-<<<<<<< HEAD
-=======
                     
                     # Use Discord's timestamp format for user-relative time display
                     from datetime import datetime, timezone
                     
->>>>>>> ee07e862
                     avatar_embed = discord.Embed(
                         title=username,
                         description=embed_description,
